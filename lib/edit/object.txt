# File: object.txt
#
# This file is used to initialize the "object kind" information for Angband.
# Modifying this file when you don't know what you're doing may be harmful 
# to you or your character's health.  It could possibly be considered cheating 
# under some circumstances, too. :)

# === Understanding object.txt ===

# N: serial number : & object name~
# G: symbol : color
# I: tval : sval
# W: depth : rarity : weight : cost
# P: base armor class : base damage : plus to-hit : plus to-dam : plus to-ac
# A: commonness : min " to " max
# C: charges
# M: chance of being generated in a pile : dice for number of items
# E: effect when used : recharge time (if applicable)
# F: flag | flag | etc.
# L: pval : flag | flag | etc.
# D: description

# Some fields accept randomized numbers of the form "10+2d3M4" where
# 10 is the non-variable base, 2d3 is a standard die roll, and
# M4 uses the m_bonus function to generate a number between 0 and
# 4 according to a normal distribution.  All three components are
# optional, and the number of dice is optional and assumed to be 1
# when not specified.  10+2d3M4 has the range 12-20.  10+M4 has the
# range 10-14.  10+2d3 has the range 12-16.  10+d3 has the range 11-13.
# 2d3, d3, M4, 2d3M4, and d3M4 are all acceptable as well.

# 'N' indicates the beginning of an entry. The serial number must
# increase for each new item. The '&' and '~' symbols are use to
# include articles and pluralization as necessary to ensure
# grammatical correctness in object descriptions.
#
# For non-English and irregular plurals, the '|' symbol may be used
# instead, as in "|singular|plural|". The part between the first and
# second | symbol is used for singular, and the part between the second
# and third | for plural.  The number of | symbols in the name must
# always be a multiple of 3.

# 'G' is for graphics - symbol and color. There are 15 colors, as
# follows:

# D - Dark Gray    w - White          s - Gray          o - Orange
# r - Red          g - Green          b - Blue          u - Brown
# W - Light Gray   v - Violet         y - Yellow        R - Light Red
# G - Light Green  B - Light Blue     U - Light Brown
# Another color, "d", is used for "flavoured" items.

# 'I' is for basic information. The tval is for the type of item, the
# sval identifies the subtype.

# 'W' is for extra information. Depth defines what "level" the object is,
# when determining how easy it is to use a wand, staff or rod; rarity
# is unused; weight is in tenth-pounds and cost is the item's base value.
# N.B. Even where the cost field is not used to determine price (e.g. for
# rings and amulets), it is still used to determine whether it is squelched
# by the squelch_worthless option.

# 'P' is for power information. The items base armor class, its base
# damage and pluses to-hit, to-dam and to-ac.  The latter three numbers
# accept randomized values.

# 'A' is for allocation - depth and rarity, in pairs. It is used to
# ensure that certain vital items such as food and identify scrolls
# are found throughout the dungeon. The "allocation" depth need not
# match the depth as specified in the "W:" line.

# 'C' is for charges (wands and staves only).  This field accepts
# randomized values.

# 'F' is for flags not associated with any pval. These are fairly 
# self-explanatory. As many F: lines may be used as are needed to 
# specify all the flags and flags are separated by the '|' symbol.

# 'L' is for pval and flags specific to that pval. Each pval and its flags
# need a line to themselves. MAX_PVALS is defined in src/defines.h - you 
# will need to recompile if you wish to change this value. A pval can 
# take a random value.

# 'D' is for description. As many D: lines may be used as are needed
# to describe the object. Note that lines will need spaces at their
# ends or the beginning of the next line to prevent words from running
# together.



# Version stamp (required)

V:3.3.0



##### Non-kind (contains the "pile" picture) #####

N:0:<pile>
G:&:w



##### Various Stuff #####

N:1:& Iron Spike~
G:~:W
I:5:0
W:1:0:10:1
M:100:6d7
A:20:1 to 40
P:0:1d1:0:0:0
F:EASY_KNOW
D:These can be placed in doors to make them harder to open.  Multiple
D: spikes may be used on a single door.  Each of the first 7 spikes will
D: increase the door's resistance to bashing.  Placing more than 7
D: spikes in one door will not have any further effect.

N:2:& Wooden Torch~
G:~:u
I:39:0
W:1:0:12:2
A:70:1 to 40
P:0:1d1:0:0:0
F:EASY_KNOW

N:3:& Lantern~
G:~:U
I:39:1
W:3:0:50:35
A:70:5 to 100
P:0:1d1:0:0:0
F:EASY_KNOW | IGNORE_FIRE

N:4:& Flask~ of oil
G:!:y
I:77:0
W:1:0:10:3
A:50:1 to 100
P:0:2d6:0:0:0
F:EASY_KNOW | BRAND_FIRE
L:7500
D:It can be used to fuel a lantern with 7500 turns of light, up to
D: a maximum of 15000 turns of light.
D:  When thrown, it is considered lit, so it does more than nominal
D: damage (which occurs even against creatures resistant to fire).



##### Food #####

### Normal Food ###

N:10:& Ration~ of Food
G:,:U
I:80:1
W:0:0:8:3
A:40:0 to 50
M:100:1d5
F:EASY_KNOW
E:FOOD_GOOD
L:6000
D:This nutritious but fairly bland food is familiar to anyone contemplating
D: long journeys.

N:11:& Slime Mold~
G:,:g
I:80:2
W:1:0:2:2
A:40:5 to 60
M:100:2d3
F:EASY_KNOW
E:FOOD_GOOD
L:2500
D:A strange fungal growth, prone to moving if not observed.  Not very tasty
D: but quite filling.

N:12:& Piece~ of Elvish Waybread
G:,:B
I:80:3
W:5:0:3:10
A:40:30 to 100
F:EASY_KNOW
E:FOOD_WAYBREAD
L:7500
D:Food of the elves is always good; their waybread is no exception.  These
D: thin cakes are wrapped in leaves and keep their tastiness for months.

# 13
# 14
# 15

### The shrooms, an interesting collection ###

N:16:Second Sight
G:,:d
I:80:6
W:0:0:1:200
A:10:1 to 100
F:EASY_KNOW
E:TMD_ESP
L:200

N:17:Fast Recovery
G:,:d
I:80:7
W:0:0:1:200
A:10:1 to 40
M:70:1d4
F:EASY_KNOW
E:CURE_BODY
L:500

N:18:Vigor
G:,:d
I:80:8
W:0:0:1:200
A:10:1 to 100
F:EASY_KNOW
E:RESTORE_ALL
L:500

N:19:Clear Mind
G:,:d
I:80:9
W:0:0:1:200
A:10:1 to 40
M:100:1d4
F:EASY_KNOW
E:CURE_MIND
L:500

N:20:Emergency
G:,:d
I:80:10
W:0:0:1:60
A:10:1 to 100
M:100:1d4
F:EASY_KNOW
E:SHROOM_EMERGENCY
L:500

N:21:Terror
G:,:d
I:80:11
W:0:0:1:60
A:10:1 to 40
M:100:1d4
F:EASY_KNOW
E:SHROOM_TERROR
L:500

N:22:Stoneskin
G:,:d
I:80:12
W:0:0:1:60
A:10:1 to 40
M:70:1d4
F:EASY_KNOW
E:SHROOM_STONE
L:500
D:Its poison turns your skin to stone, albeit briefly.

N:23:Turbulence
G:,:d
I:80:13
W:0:0:1:60
#A:10:1 to 100
M:70:1d4
F:EASY_KNOW
#E:SHROOM_TURB
L:500

N:24:Debility
G:,:d
I:80:14
W:0:0:1:20
A:10:1 to 40
M:70:1d4
F:EASY_KNOW
E:SHROOM_DEBILITY
L:500

N:25:Sprinting
G:,:d
I:80:15
W:0:0:1:100
A:1:10 to 100
M:70:1d4
F:EASY_KNOW
E:SHROOM_SPRINTING
L:500

N:26:Purging
G:,:d
I:80:16
W:0:0:1:60
A:1:10 to 100
M:70:1d4
F:EASY_KNOW
E:SHROOM_PURGING


##### Weapons #####

### Swords ###

N:30:& Dagger~
G:|:W
I:23:1
W:0:0:12:30
A:20:0 to 100
P:0:1d4:0:0:0
D:A short two-edged blade perfect for thrusting.

N:31:& Main Gauche~
G:|:W
I:23:2
W:3:0:30:45
A:20:3 to 100
P:0:1d5:0:0:0

N:32:& Rapier~
G:|:W
I:23:3
W:5:0:40:70
A:20:5 to 100
P:0:1d6:0:0:0

N:33:& Short Sword~
G:|:W
I:23:4
W:5:0:80:90
A:20:5 to 100
P:0:1d7:0:0:0

N:34:& Cutlass~
G:|:W
I:23:5
W:5:0:110:120
A:20:5 to 100
P:0:1d8:0:0:0
D:A thicker and slightly longer dagger, the sabre is a slashing sword.  It
D: possesses a slight curve and only one side is sharp.

N:35:& Tulwar~
G:|:W
I:23:6
W:5:0:100:170
A:20:5 to 100
P:0:2d4:0:0:0
D:A wider-bladed cousin of the shamshir, with less of a curve.

N:36:& Scimitar~
G:|:W
I:23:7
W:10:0:150:300
A:20:10 to 100
P:0:4d2:0:0:0
D:A long sabre with an extreme curve to the blade.


N:37:& Long Sword~
G:|:W
I:23:8
W:10:0:130:300
A:20:10 to 100
P:0:2d5:0:0:0

N:38:& Broad Sword~
G:|:W
I:23:9
W:10:0:150:300
A:20:10 to 100
P:0:2d5:0:0:0


N:39:& Bastard Sword~
G:|:W
I:23:10
W:15:0:140:400
A:20:15 to 100
P:0:3d4:0:0:0

N:40:& Katana~
G:|:W
I:23:11
W:20:0:120:600
A:20:20 to 100
P:0:3d5:0:0:0

N:41:& Zweihander~
G:|:W
I:23:12
W:30:0:200:700
A:20:30 to 100
P:0:3d6:0:0:0
D:A sword requring two hands to wield.

N:42:& Executioner's Sword~
G:|:r
I:23:13
W:40:0:260:850
A:20:40 to 100
P:0:4d5:0:0:0

N:43:& Blade~ of Chaos
G:|:v
I:23:14
W:70:0:180:4000
A:10:70 to 100
P:0:6d5:0:0:0
F:RES_CHAOS



### Whips ###

N:50:& Whip~
G:\:D
I:21:1
W:3:0:30:30
A:20:3 to 100
P:0:1d3:0:0:0

N:51:& Ball-and-Chain~
G:\:D
I:21:2
W:20:0:150:200
A:20:20 to 100
P:0:2d4:0:0:0

N:52:& Morning Star~
G:\:D
I:21:3
W:10:0:150:396
A:20:10 to 100
P:0:2d6:0:0:0

N:53:& Flail~
G:\:D
I:21:4
W:10:0:150:353
A:20:10 to 100
P:0:2d6:0:0:0

N:54:& Two-Handed Great Flail~
G:\:y
I:21:5
W:45:0:280:590
A:20:45 to 100
P:0:3d6:0:0:0


### Clubs ###

N:55:& Mace~
G:\:D
I:21:10
W:5:0:120:130
A:20:5 to 100
P:0:2d4:0:0:0

N:56:& Lead-Filled Mace~
G:\:D
I:21:11
W:15:0:180:502
A:20:15 to 100
P:0:4d3:0:0:0

N:57:& Quarterstaff~
G:\:U
I:21:12
W:10:0:150:200
A:20:10 to 100
P:0:1d9:0:0:0

N:58:& War Hammer~
G:\:D
I:21:13
W:5:0:120:225
A:20:5 to 100
P:0:3d3:0:0:0

N:59:& Maul~
G:\:D
I:21:14
W:5:0:200:130
A:20:5 to 100
P:0:4d4:0:0:0

N:60:& Great Hammer~
G:\:D
I:21:15
W:5:0:180:500
A:20:20 to 100
P:0:8d1:0:0:0


N:61:& Mace~ of Disruption
G:\:v
I:21:20
W:80:0:400:4300
A:10:80 to 100
P:0:5d8:0:0:0
F:SLAY_UNDEAD




### Spears ###

N:65:& Spear~
G:/:s
I:22:1
W:5:0:50:36
A:20:5 to 100
P:0:1d6:0:0:0

N:66:& Awl-Pike~
G:/:s
I:22:2
W:10:0:160:340
A:20:10 to 100
P:0:1d8:0:0:0

N:67:& Trident~
G:/:y
I:22:3
W:5:0:70:120
A:20:5 to 100
P:0:1d10:0:0:0

N:68:& Halberd~
G:/:s
I:22:4
W:25:0:190:430
A:20:25 to 100
P:0:3d5:0:0:0

N:69:& Pike~
G:/:s
I:22:5
W:15:0:160:358
A:20:15 to 100
P:0:2d5:0:0:0


### Axes ###

N:70:& Beaked Axe~
G:/:s
I:22:10
W:15:0:180:408
A:20:15 to 100
P:0:2d6:0:0:0

N:71:& Broad Axe~
G:/:s
I:22:11
W:15:0:160:304
A:20:15 to 100
P:0:2d6:0:0:0

N:72:& Battle Axe~
G:/:s
I:22:12
W:15:0:170:334
A:20:15 to 100
P:0:2d8:0:0:0

N:73:& Lochaber Axe~
G:/:D
I:22:13
W:45:0:250:750
A:20:45 to 100
P:0:3d8:0:0:0

N:74:& Great Axe~
G:/:s
I:22:14
W:40:0:230:500
A:20:40 to 100
P:0:4d4:0:0:0


### Other misc polearms ###

N:75:& Scythe~
G:/:s
I:22:20
W:45:0:250:800
A:20:45 to 100
P:0:5d3:0:0:0

N:76:& Glaive~
G:/:s
I:22:21
W:20:0:190:363
A:20:20 to 100
P:0:2d6:0:0:0

N:77:& Lance~
G:/:s
I:22:22
W:10:0:300:230
A:20:10 to 100
P:0:2d8:0:0:0

N:78:& Scythe~ of Slicing
G:/:r
I:22:23
W:60:0:250:3500
A:10:60 to 100
P:0:8d4:0:0:0

N:79:& Lucerne Hammer~
G:/:B
I:22:24
W:10:0:120:376
A:20:10 to 100
P:0:2d5:0:0:0



##### Bows, Crossbows, Slings #####

N:90:& Sling~
G:}:u
I:19:2
W:1:0:5:5
A:20:1 to 100

N:91:& Short Bow~
G:}:U
I:19:12
W:3:0:30:50
A:20:3 to 100

N:92:& Long Bow~
G:}:U
I:19:13
W:10:0:40:120
A:20:10 to 100

N:93:& Light Crossbow~
G:}:s
I:19:23
W:15:0:110:140
A:20:15 to 100

N:94:& Heavy Crossbow~
G:}:s
I:19:24
W:30:0:200:300
A:20:30 to 100


##### Missiles #####

N:100:& Arrow~
G:{:U
I:17:1
W:3:0:2:1
M:100:6d7
A:20:3 to 100
P:0:1d4:0:0:0
D:It can be shot with a bow.

N:101:& Seeker Arrow~
G:{:G
I:17:2
W:55:0:2:20
A:25:55 to 100
M:100:6d7
P:0:4d4:0:0:0
D:It can be shot with a bow.

N:102:& Mithril Arrow~
G:{:B
I:17:3
W:55:0:2:25
M:100:6d7
A:20:50 to 100
P:0:3d4:0:0:0
F:IGNORE_ACID | IGNORE_FIRE
D:It can be shot with a bow.


N:105:& Bolt~
G:{:s
I:18:1
W:3:0:3:2
M:100:6d7
A:20:3 to 100
P:0:1d5:0:0:0
D:It can be shot with a crossbow.

N:106:& Seeker Bolt~
G:{:g
I:18:2
W:65:0:3:25
M:100:6d7
A:25:65 to 100
P:0:4d5:0:0:0
D:It can be shot with a crossbow.

N:107:& Mithril Bolt~
G:{:B
I:18:3
W:50:0:2:30
M:100:6d7
A:20:60 to 100
P:0:3d5:0:0:0
F:IGNORE_ACID | IGNORE_FIRE
D:It can be shot with a crossbow.


N:110:& Rounded Pebble~
G:{:s
I:16:0
W:0:0:4:1
M:100:6d7
A:20:0 to 100
P:0:1d2:0:0:0
D:It can be shot with a sling.

N:111:& Iron Shot~
G:{:s
I:16:1
W:3:0:5:2
M:100:6d7
A:25:3 to 100
P:0:1d4:0:0:0
D:It can be shot with a sling.

N:112:& Mithril Shot~
G:{:B
I:16:2
W:40:0:4:20
M:100:6d7
A:20:40 to 100
P:0:2d4:5:5:0
F:IGNORE_ACID
D:It can be shot with a sling.


##### Digging Tools #####

N:120:& Shovel~
G:\:s
I:20:1
W:1:0:60:10
A:20:5 to 100
P:0:1d2:0:0:0
L:1:TUNNEL

N:121:& Pick~
G:\:g
I:20:2
W:30:0:180:300
A:20:30 to 100
P:0:1d3:0:0:0
L:2:TUNNEL

N:122:& Mattock~
G:\:D
I:20:3
W:50:0:250:700
A:20:50 to 100
P:0:1d8:0:0:0
L:3:TUNNEL


##### Armor #####

N:130:& Pair~ of Leather Sandals
G:]:U
I:30:1
W:0:0:15:4
A:20:1 to 100
P:1:1d1:0:0:0
D:A set of open-topped footgear with soft calfskin lacings and a sturdy 
D:cured leather base.

N:131:& Pair~ of Leather Boots
G:]:U
I:30:2
W:3:0:20:7
A:110:3 to 100
P:2:1d1:0:0:0

N:132:& Pair~ of Iron Shod Boots
G:]:U
I:30:3
W:5:0:35:12
A:20:5 to 100
P:4:1d1:0:0:0

N:133:& Pair~ of Steel Shod Boots
G:]:s
I:30:4
W:20:0:60:50
A:20:20 to 100
P:7:1d1:0:0:0

N:134:& Pair~ of Mithril Shod Boots
G:]:B
I:30:5
W:60:0:40:500
A:20:60 to 100
P:8:1d1:0:0:0
F:IGNORE_ACID

N:135:& Pair~ of Ethereal Slippers
G:]:U
I:30:6
W:0:0:0:4
A:10:30 to 100
P:0:0d0:0:0:0
F:IGNORE_ACID | IGNORE_ELEC | IGNORE_FIRE | IGNORE_COLD 



### Headgear ###

N:140:& Hard Leather Cap~
G:]:u
I:32:2
W:3:0:20:12
A:20:3 to 100
P:2:0d0:0:0:0

N:141:& Metal Cap~
G:]:s
I:32:3
W:10:0:25:30
A:20:10 to 100
P:3:1d1:0:0:0

N:142:& Iron Helm~
G:]:s
I:32:5
W:20:0:50:75
A:20:20 to 100
P:7:1d3:0:0:0

N:143:& Steel Helm~
G:]:W
I:32:6
W:40:0:60:200
A:20:40 to 100
P:9:1d3:0:0:0

N:144:& Iron Crown~
G:]:s
I:33:10
W:45:0:20:500
A:20:45 to 100
P:0:1d1:0:0:0

N:145:& Golden Crown~
G:]:y
I:33:11
W:45:0:30:1000
A:10:45 to 100
P:0:1d1:0:0:0
F:IGNORE_ACID

N:146:& Jewel Encrusted Crown~
G:]:v
I:33:12
W:50:0:40:2000
A:10:50 to 100
P:0:1d1:0:0:0
F:IGNORE_ACID


### Body armours ###

N:150:& Robe~
G:(:b
I:36:2
W:1:0:20:4
A:20:1 to 100
P:2:0d0:0:0:0

N:151:Soft Leather Armour~
G:(:U
I:36:4
W:3:0:80:20
A:20:3 to 100
P:8:0d0:0:0:0

N:152:Studded Leather Armour~
G:(:U
I:36:7
W:10:0:100:100
A:20:5 to 100
P:12:1d1:-1:0:0

N:153:Hard Leather Armour~
G:(:U
I:36:6
W:5:0:120:150
A:20:10 to 100
P:16:1d2:-1:0:0

N:154:Leather Scale Mail~
G:(:U
I:36:11
W:15:0:140:370
A:20:15 to 100
P:20:1d1:-1:0:0

N:155:Metal Scale Mail~
G:[:s
I:37:1
W:25:0:250:550
A:20:25 to 100
P:38:1d4:-2:0:0

N:156:Chain Mail~
G:[:s
I:37:2
W:25:0:220:750
A:20:20 to 100
P:32:1d4:-2:0:0

N:157:Augmented Chain Mail~
G:[:s
I:37:3
W:30:0:270:900
A:20:35 to 100
P:42:1d4:-2:0:0

N:158:Bar Chain Mail~
G:[:s
I:37:4
W:35:0:280:950
A:20:40 to 100
P:45:1d4:-2:0:0

N:159:Metal Brigandine Armour~
G:[:s
I:37:5
W:35:0:290:1100
A:20:45 to 100
P:48:1d4:-3:0:0

N:160:Partial Plate Armour~
G:[:W
I:37:6
W:45:0:260:1200
A:20:30 to 100
P:40:1d6:-3:0:0

N:161:Metal Lamellar Armour~
G:[:W
I:37:7
W:45:0:340:1250
A:20:50 to 100
P:58:1d6:-3:0:0

N:162:Full Plate Armour~
G:[:W
I:37:8
W:45:0:360:1350
A:15:55 to 100
P:62:2d4:-3:0:0

N:163:Ribbed Plate Armour~
G:[:W
I:37:9
W:50:0:380:1500
A:15:60 to 100
P:66:2d4:-3:0:0

N:164:Mithril Chain Mail~
G:[:B
I:37:10
W:55:0:150:7000
A:10:55 to 100
P:28:1d4:-1:0:0
F:IGNORE_ACID

N:165:Mithril Plate Mail~
G:[:B
I:37:11
W:60:0:300:15000
A:10:65 to 100
P:60:2d4:-3:0:0
F:IGNORE_ACID

N:166:Adamantite Plate Mail~
G:[:G
I:37:12
W:75:0:420:20000
A:10:75 to 100
P:80:2d4:-4:0:0
F:IGNORE_ACID



### The Cloaks ###

N:170:& Cloak~
G:(:g
I:35:1
W:1:0:10:3
A:20:1 to 100
P:1:0d0:0:0:0
D:A traveller's sturdy outer garment.

N:171:& Fur Cloak~
G:(:o
I:35:2
W:1:0:25:600
A:20:20 to 100
P:3:0d0:0:0:0
D:A heavy cloak made from fur and lined with leather; a luxury.

N:172:& Elven Cloak~
G:(:D
I:35:3
W:60:0:5:2000
A:20:40 to 100
P:6:0d0:0:0:0
L:2:STEALTH
L:1:SPEED
D:A mantle made of curious silken material by the Galadrim that wondrously 
D:takes on the hues and shapes of its surroundings.

N:173:& Ethereal Cloak~
G:(:W
I:35:4
W:50:0:0:4500
A:10:70 to 100
P:0:0d0:0:0:10
F:IGNORE_ACID | IGNORE_ELEC | IGNORE_FIRE | IGNORE_COLD 
D:This unearthly, completely transparent body mantle folds and drapes in 
D:iridescent patterns around you.  It weighs absolutely nothing.


### The Gloves ###

N:174:& Set~ of Leather Gloves
G:]:U
I:31:1
W:0:0:10:5
A:20:1 to 100
P:1:0d0:0:0:0

N:175:& Set~ of Gauntlets
G:]:s
I:31:2
W:0:0:25:45
A:20:10 to 100
P:3:1d1:0:0:0

N:176:& Set~ of Mithril Gauntlets
G:]:B
I:31:3
W:0:0:25:700
A:20:40 to 100
P:6:1d1:0:0:0
F:IGNORE_ACID

N:177:& Set~ of Caestus
G:]:U
I:31:4
W:0:0:40:100
A:10:20 to 100
P:5:1d1:0:3:0
D:An ancient battle glove designed for hand-to-hand fighting.  Its layered
D: leather thongs are enhanced for combat by bloody-looking spikes.

N:178:& Set~ of Alchemist's Gloves
G:]:R
I:31:5
W:0:0:5:500
A:10:50 to 100
P:0:1d1:0:0:2
F:IGNORE_ACID | IGNORE_ELEC | IGNORE_FIRE | IGNORE_COLD
D:Highly protective gloves designed for an alchemist's elemental magics.

#N:179:& Set~ of Mining Gloves
#G:]:U
#I:31:6
#W:0:0:5:500 
#A:10:50 to 100
#P:0:1d1:0:0:2
#L:1d3:TUNNEL


### The shields ###

#N:180:& Buckler~
#G:):U
#I:34:1
#W:3:0:20:30
#A:100:3 to 100
#P:1:1d1:0:0:0
#D:A small round shield designed to be useful in deflecting enemy swords.

N:181:& Wicker Shield~
G:):U
I:34:2
W:1:0:30:20
A:20:1 to 100
P:2:1d1:0:0:0
D:A light circular frame of wood surrounding fine-grained wickerwork.

N:182:& Small Metal Shield~
G:):s
I:34:3
W:10:0:60:80
A:20:15 to 100
P:5:1d2:0:0:0

N:183:& Leather Shield~
G:):U
I:34:4
W:15:0:90:200
A:20:10 to 100
P:8:1d3:0:0:0

N:184:& Large Metal Shield~
G:):s
I:34:5
W:30:0:120:500
A:20:30 to 100
P:12:1d5:0:0:0

N:185:& Mithril Shield~
G:):B
I:34:10
W:70:0:100:10000
A:10:70 to 100
P:16:1d4:0:0:10
F:IGNORE_ACID




##### Rings #####

### Stat rings ###

N:190:Strength
G:=:d
I:45:1
W:30:0:2:500
A:50:10 to 100
F:SUST_STR | HIDE_TYPE
L:1+M5:STR

N:191:Intelligence
G:=:d
I:45:2
W:30:0:2:500
A:50:30 to 100
F:SUST_INT | HIDE_TYPE
L:1+M5:INT

N:192:Dexterity
G:=:d
I:45:3
W:30:0:2:500
A:50:30 to 100
F:SUST_DEX | HIDE_TYPE
L:1+M5:DEX

N:193:Constitution
G:=:d
I:45:4
W:30:0:2:500
A:50:30 to 100
F:SUST_CON | HIDE_TYPE
L:1+M5:CON

N:194:Speed
G:=:d
I:45:5
W:75:0:2:100000
A:40:75 to 100
F:HIDE_TYPE
L:5+M5:SPEED

N:195:Searching
G:=:d
I:45:6
W:5:0:2:250
A:20:5 to 90
F:HIDE_TYPE
L:1+M5:SEARCH

### 196, sval 7
### 197, sval 8

### Stat sustain rings ###

N:198:Bodykeeping
G:=:d
I:45:9
W:30:0:2:750
A:20:30 to 100
F:SUST_STR | SUST_DEX | SUST_CON | EASY_KNOW

N:199:Soulkeeping
G:=:d
I:45:10
W:30:0:2:600
A:20:30 to 100
F:SUST_STR | SUST_INT | SUST_WIS | EASY_KNOW

N:200:Sustain Charisma
G:=:d
I:45:11
W:30:0:2:500
#A:10:30 to 100
F:SUST_CHR | EASY_KNOW


### Resistance rings ###

N:201:Resist Poison
G:=:d
I:45:12
W:40:0:2:16000
A:50:40 to 100
F:RES_POIS | EASY_KNOW

N:202:Resist Fire
G:=:d
I:45:13
W:10:0:2:250
A:50:10 to 50
F:RES_FIRE | IGNORE_FIRE | EASY_KNOW

N:203:Resist Cold
G:=:d
I:45:14
W:10:0:2:250
A:50:10 to 50
F:RES_COLD | IGNORE_COLD | EASY_KNOW

### 204, sval 15

### Elemental rings ###

N:205:Light
G:=:d
I:45:16
W:0:0:2:400
A:50:25 to 100
F:RES_LIGHT | LIGHT
L:1+M5:SEARCH

# Waiting for un_light to be implemented
#N:206:Dark
#G:=:d
#I:45:17
#W:0:0:2:400
#A:100:25 to 100
#F:RES_DARK | UN_LIGHT
#L:1+M5:SEARCH

N:207:Flames
G:=:d
I:45:18
W:50:0:2:3000
A:20:50 to 100
P:0:0d0:0:0:5+d5M10
F:RES_FIRE | IGNORE_FIRE | BRAND_FIRE |
E:RING_FLAMES:50+d50

N:208:Acid
G:=:d
I:45:19
W:50:0:2:3000
A:20:50 to 100
P:0:0d0:0:0:5+d5M10
F:RES_ACID | IGNORE_ACID | BRAND_ACID |
E:RING_ACID:50+d50

N:209:Ice
G:=:d
I:45:20
W:50:0:2:3000
A:20:50 to 100
P:0:0d0:0:0:5+d5M10
F:RES_COLD | IGNORE_COLD | BRAND_COLD |
E:RING_ICE:50+d50

N:210:Lightning
G:=:d
I:45:21
W:50:0:2:5000
A:20:50 to 100
P:0:0d0:0:0:5+d5M10
F:RES_ELEC | IGNORE_ELEC | BRAND_ELEC |
E:RING_LIGHTNING:50+d50

### 211, sval 22

### Combat rings ###

N:212:Damage
G:=:d
I:45:23
W:20:0:2:500
A:30:20 to 100
P:0:0d0:0:5+d3M7:0
D:It boosts your to-dam value.

N:213:Accuracy
G:=:d
I:45:24
W:20:0:2:500
A:30:20 to 100
P:0:0d0:10+d6M14:0:0
D:It boosts your to-hit value.

N:214:Slaying
G:=:d
I:45:25
W:40:0:2:1000
A:20:40 to 100
P:0:0d0:d10M10:d5M5:0
D:It boosts your to-hit and to-dam values.

N:215:Protection
G:=:d
I:45:26
W:10:0:2:500
A:50:10 to 40
P:0:0d0:0:0:5+d5M10
D:It increases your armor class.


### Mixed blessings ###

N:216:Teleportation
G:=:d
I:45:27
W:5:0:2:1000
A:20:5 to 50
F:TELEPORT | EASY_KNOW
L:2:SPEED

N:217:Reckless Attacks
G:=:d
I:45:28
W:0:0:2:200
A:30:10 to 50
P:0:0d0:2+d3:2+d3:-8+4d3

N:218:Open Wounds
G:=:d
I:45:29
W:0:0:2:700
A:20:10 to 50
F:IMPAIR_HP | EASY_KNOW
E:CURE_SERIOUS:10+5d8

N:219:Escaping
G:=:d
I:45:30
W:30:0:2:4000
A:50:15 to 80
F:AFRAID | EASY_KNOW
L:4:SPEED

N:220:the Mouse
G:=:d
I:45:31
W:30:0:2:100
A:50:5 to 50
P:0:0d0:0:-3d4:0
L:d4:DEX | STEALTH

N:221:the Dog
G:=:d
I:45:32
W:0:0:2:100
A:50:5 to 50
P:0:0d0:d3:d3:-10
F:RES_FEAR | EASY_KNOW
L:-1:STEALTH

### 222, sval 33

### Misc rings ###

N:223:Slow Digestion
G:=:d
I:45:34
W:5:0:2:250
A:20:5 to 50
F:SLOW_DIGEST | EASY_KNOW

N:224:Feather Falling
G:=:d
I:45:35
W:5:0:2:200
A:20:5 to 50
F:FEATHER | EASY_KNOW

N:225:Free Action
G:=:d
I:45:36
W:20:0:2:1500
A:50:20 to 100
F:FREE_ACT | EASY_KNOW

N:226:See Invisible
G:=:d
I:45:37
W:30:0:2:340
A:50:30 to 100
F:SEE_INVIS | EASY_KNOW

N:227:Delving
G:=:d
I:45:38
W:0:0:2:800
A:20:30 to 100
L:2+d3:TUNNEL
E:STONE_TO_MUD:15+2d10



##### Amulets #####

### Stat boosts ###

N:230:Wisdom
G:":d
I:40:1
W:30:0:3:500
A:50:20 to 90
F:SUST_WIS | HIDE_TYPE
L:1+M5:WIS

N:231:Charisma
G:":d
I:40:2
W:30:0:3:500
A:20:10 to 40
F:SUST_CHR | HIDE_TYPE
L:1+M5:CHR

### Resistances ###

N:232:Resist Lightning
G:":d
I:40:3
W:10:0:3:300
A:50:10 to 50
F:RES_ELEC | IGNORE_ELEC | EASY_KNOW

N:233:Resist Acid
G:":d
I:40:4
W:10:0:3:300
A:50:10 to 50
F:RES_ACID | IGNORE_ACID | EASY_KNOW

N:234:Resistance
G:":d
I:40:5
W:60:0:3:20000
A:10:60 to 100
F:RES_FIRE | RES_ACID | RES_ELEC | RES_COLD | EASY_KNOW |
F:IGNORE_ACID | IGNORE_ELEC | IGNORE_FIRE | IGNORE_COLD

### JLE amulets ###

N:235:Sustenance
G:":d
I:40:6
W:60:0:3:20000
A:10:60 to 100
F:SUST_STR | SUST_INT | SUST_WIS | SUST_DEX | SUST_CON | SUST_CHR | 
F:HOLD_LIFE | SLOW_DIGEST | EASY_KNOW | 
F:IGNORE_ACID | IGNORE_ELEC | IGNORE_FIRE | IGNORE_COLD

N:236:the Magi
G:":d
I:40:7
W:70:0:3:30000
A:10:70 to 100
P:0:0d0:0:0:d5M5
<<<<<<< HEAD
F:FREE_ACT | SEE_INVIS | SUST_INT | RES_CONFU |
=======
F:FREE_ACT | SEE_INVIS | SEARCH | SUST_INT | INT | RES_BLIND |
>>>>>>> 57d8bde3
F:IGNORE_ACID | IGNORE_ELEC | IGNORE_FIRE | IGNORE_COLD |
F:HIDE_TYPE
L:1+M3:SEARCH | INT

N:237:ESP
G:":d
I:40:8
W:50:0:3:25000
A:10:60 to 100
F:TELEPATHY |
F:IGNORE_ACID | IGNORE_ELEC | IGNORE_FIRE | IGNORE_COLD | 
F:HIDE_TYPE
L:d5M5:SEARCH

N:238:Devotion
G:":d
I:40:9
W:70:0:3:30000
A:10:70 to 100
F:SUST_WIS | SUST_CHR | LIGHT | 
F:RES_DARK | RES_LIGHT | RES_FIRE | HOLD_LIFE | 
F:HIDE_TYPE
L:1+M3:WIS | CHR

N:239:Weaponmastery
G:":d
I:40:10
W:70:0:3:30000
P:0:0d0:0:0:0
A:10:70 to 100
P:0:0d0:1+M4:1+M4:0
F:SUST_STR | SUST_CON | FREE_ACT | 
F:RES_FEAR | RES_DISEN | HIDE_TYPE
L:1+M2:STR

N:240:Trickery
G:":d
I:40:11
W:70:0:3:30000
A:10:70 to 100
F:SUST_DEX |
F:RES_NEXUS | RES_POIS | HIDE_TYPE
L:1+M3:DEX | STEALTH | SPEED | SEARCH | INFRA

# 241
# 242
# 243

### Ability boosts ###

N:244:Regeneration
G:":d
I:40:15
W:30:0:3:600
A:20:30 to 100
F:REGEN | EASY_KNOW

N:245:Infravision
G:":d
I:40:16
W:10:0:3:200
A:30:10 to 70
F:HIDE_TYPE
L:1+M5:INFRA

N:246:Searching
G:":d
I:40:17
W:15:0:3:600
A:20:10 to 40
F:HIDE_TYPE
L:d5M5:SEARCH

### Powers ###

N:247:Teleportation
G:":d
I:40:18
W:10:0:3:10
A:20:10 to 40
F:TELEPORT | EASY_KNOW

N:248:Slow Digestion
G:":d
I:40:19
W:15:0:3:200
A:20:15 to 40
F:SLOW_DIGEST | EASY_KNOW

N:249:Adornment
G:":d
I:40:20
W:10:0:3:0
A:20:10 to 40
F:EASY_KNOW


### Mixed ###

N:250:Inertia
G:":d
I:40:21
W:15:0:3:10
A:20:15 to 40
F:FREE_ACT | EASY_KNOW
L:-3:SPEED




##### Scrolls #####

### Teleportation ###

N:260:Phase Door
G:?:w
I:70:1
W:1:0:5:15
A:50:1 to 100
M:100:1d3
F:EASY_KNOW
E:TELE_PHASE

N:261:Teleportation
G:?:w
I:70:2
W:10:0:5:40
A:50:10 to 100
F:EASY_KNOW
E:TELE_LONG

N:262:Teleport Level
G:?:w
I:70:3
W:20:0:5:50
A:50:20 to 100
F:EASY_KNOW
E:TELE_LEVEL


### Detection ###

N:263:Magic Mapping
G:?:w
I:70:4
W:5:0:5:65
A:50:5 to 100
M:70:1d3
F:EASY_KNOW
E:MAPPING

N:264:Treasure Detection
G:?:w
I:70:5
W:0:0:5:30
A:50:0 to 70
M:70:1d3
F:EASY_KNOW
E:DETECT_TREASURE

N:265:Trap Detection
G:?:w
I:70:6
W:5:0:5:35
A:50:0 to 70
M:70:1d3
F:EASY_KNOW
E:DETECT_TRAP

N:266:Door/Stair Location
G:?:w
I:70:7
W:5:0:5:50
A:50:5 to 70
M:70:1d3
F:EASY_KNOW
E:DETECT_DOORSTAIR

N:267:Detect Invisible
G:?:w
I:70:8
W:1:0:5:15
A:50:1 to 70
M:70:1d3
F:EASY_KNOW
E:DETECT_INVIS

### 268
### 269

### Enchantments ###

N:270:Enchant Weapon To-Hit
G:?:w
I:70:11
W:15:0:5:125
A:50:15 to 70
F:EASY_KNOW
E:ENCHANT_TOHIT

N:271:Enchant Weapon To-Dam
G:?:w
I:70:12
W:15:0:5:125
A:50:15 to 70
F:EASY_KNOW
E:ENCHANT_TODAM

N:272:Enchant Armour
G:?:w
I:70:13
W:15:0:5:125
A:50:15 to 70
F:EASY_KNOW
E:ENCHANT_ARMOR

N:273:*Enchant Weapon*
G:?:w
I:70:14
W:50:0:5:500
A:50:50 to 100
F:EASY_KNOW
E:ENCHANT_WEAPON

N:274:*Enchant Armour*
G:?:w
I:70:15
W:50:0:5:500
A:50:50 to 100
F:EASY_KNOW
E:ENCHANT_ARMOR2

N:275:Remove Curse
G:?:w
I:70:16
W:10:0:5:100
A:20:10 to 100
F:EASY_KNOW
E:REMOVE_CURSE

N:276:*Remove Curse*
G:?:w
I:70:17
W:50:0:5:8000
A:20:50 to 100
F:EASY_KNOW
E:REMOVE_CURSE2

# 277

### Summoning ###

N:278:Summon Monster
G:?:w
I:70:19
W:1:0:5:0
A:10:1 to 100
M:70:1d3
F:EASY_KNOW
E:SUMMON_MON

N:279:Summon Undead
G:?:w
I:70:20
W:15:0:5:0
A:10:15 to 100
M:70:1d3
F:EASY_KNOW
E:SUMMON_UNDEAD

N:280:Acquirement
G:?:w
I:70:21
W:20:0:5:100000
A:10:20 to 100
F:EASY_KNOW
E:ACQUIRE

N:281:*Acquirement*
G:?:w
I:70:22
W:60:0:5:200000
A:5:60 to 100
F:EASY_KNOW
E:ACQUIRE2


### Killing scrolls ###

N:282:Dispel Undead
G:?:w
I:70:23
W:40:0:5:200
A:50:40 to 100
F:EASY_KNOW
E:DISPEL_UNDEAD

N:283:Banishment
G:?:w
I:70:24
W:40:0:5:750
A:25:40 to 100
F:EASY_KNOW
E:BANISHMENT

N:284:Mass Banishment
G:?:w
I:70:25
W:50:0:5:1000
A:20:50 to 100
F:EASY_KNOW
E:LOSKILL


### Utility ###

N:285:Satisfy Hunger
G:?:w
I:70:26
W:5:0:5:10
A:50:5 to 100
M:100:1d10
F:EASY_KNOW
E:SATISFY

N:286:Identify
G:?:w
I:70:27
W:1:0:5:100
A:50:5 to 100
M:100:1d8
F:EASY_KNOW
E:IDENTIFY

N:289:Light
G:?:w
I:70:28
W:0:0:5:15
M:70:1d3
A:50:0 to 60
F:EASY_KNOW
E:LIGHT

N:290:Word of Recall
G:?:w
I:70:29
W:5:0:5:125
M:70:1d3
A:50:5 to 100
F:EASY_KNOW
E:RECALL

N:291:Recharging
G:?:w
I:70:30
W:40:0:5:200
A:50:40 to 100
F:EASY_KNOW
E:RECHARGE

N:292:Trap/Door Destruction
G:?:w
I:70:31
W:10:0:5:50
A:50:10 to 60
F:EASY_KNOW
E:DESTROY_TDOORS

N:293:Deep Descent
G:?:w
I:70:32
W:10:0:5:50
A:20:1 to 100
F:EASY_KNOW
E:DEEP_DESCENT


### "Holy" spells ###

N:294:Blessing
G:?:w
I:70:33
W:1:0:5:15
A:50:1 to 50
M:70:1d3
F:EASY_KNOW
E:BLESSING

N:295:Holy Chant
G:?:w
I:70:34
W:10:0:5:40
A:50:10 to 70
F:EASY_KNOW
E:BLESSING2

N:296:Holy Prayer
G:?:w
I:70:35
W:25:0:5:80
A:50:50 to 100
F:EASY_KNOW
E:BLESSING3

N:297:Protection from Evil
G:?:w
I:70:36
W:30:0:5:50
A:50:30 to 100
F:EASY_KNOW
E:PROTEVIL


### Misc. ###

N:298:Monster Confusion
G:?:w
I:70:37
W:5:0:5:30
A:20:5 to 60
F:EASY_KNOW
E:CONFUSING

N:299:Rune of Protection
G:?:w
I:70:38
W:60:0:5:500
A:30:70 to 100
F:EASY_KNOW
E:RUNE

N:300:*Destruction*
G:?:w
I:70:39
W:40:0:5:250
A:30:40 to 100
F:EASY_KNOW
E:DESTRUCTION2


### Bad scrolls ###

N:301:Aggravate Monster
G:?:w
I:70:40
W:5:0:5:0
A:10:5 to 70
M:70:1d3
F:EASY_KNOW
E:ANNOY_MON

N:302:Curse Weapon
G:?:w
I:70:41
W:50:0:5:0
A:10:50 to 100
M:70:1d3
F:EASY_KNOW
E:CURSE_WEAPON

N:303:Curse Armour
G:?:w
I:70:42
W:50:0:5:0
A:10:50 to 100
M:70:1d3
F:EASY_KNOW
E:CURSE_ARMOR

N:304:Darkness
G:?:w
I:70:43
W:1:0:5:0
A:10:1 to 70
M:70:1d3
F:EASY_KNOW
E:DARKNESS

N:305:Trap Creation
G:?:w
I:70:44
W:10:0:5:0
A:10:10 to 70
M:70:1d3
F:EASY_KNOW
E:CREATE_TRAP




##### Potions #####

### Statgain ###

N:310:Strength
G:!:d
I:75:1
W:30:0:4:8000
A:50:30 to 100
F:EASY_KNOW
E:GAIN_STR

N:311:Intelligence
G:!:d
I:75:2
W:30:0:4:8000
A:50:30 to 100
F:EASY_KNOW
E:GAIN_INT

N:312:Wisdom
G:!:d
I:75:3
W:30:0:4:8000
A:50:30 to 100
F:EASY_KNOW
E:GAIN_WIS

N:313:Dexterity
G:!:d
I:75:4
W:30:0:4:8000
A:50:30 to 100
F:EASY_KNOW
E:GAIN_DEX

N:314:Constitution
G:!:d
I:75:5
W:30:0:4:8000
A:50:30 to 100
F:EASY_KNOW
E:GAIN_CON

N:315:Charisma
G:!:d
I:75:6
W:20:0:4:1000
A:50:15 to 100
F:EASY_KNOW
E:GAIN_CHR

N:316:Augmentation
G:!:d
I:75:7
W:40:0:4:60000
A:20:40 to 100
P:0:1d1:0:0:0
F:EASY_KNOW
E:GAIN_ALL

N:317:Experience
G:!:d
I:75:8
W:65:0:4:25000
A:50:65 to 100
F:EASY_KNOW
E:GAIN_EXP


### Healings ###

N:318:Cure Light Wounds
G:!:d
I:75:9
W:0:0:4:30
A:100:1 to 15
M:100:2d3
F:EASY_KNOW
E:CURE_LIGHT
L:150

N:319:Cure Serious Wounds
G:!:d
I:75:10
W:3:0:4:70
A:100:4 to 40
M:85:2d3
F:EASY_KNOW
E:CURE_SERIOUS
L:150

N:320:Cure Critical Wounds
G:!:d
I:75:11
W:5:0:4:200
A:100:12 to 100
M:75:2d3
F:EASY_KNOW
E:CURE_CRITICAL
L:150

N:321:Healing
G:!:d
I:75:12
W:15:0:4:300
A:80:30 to 100
F:EASY_KNOW
E:CURE_FULL
L:200

N:322:*Healing*
G:!:d
I:75:13
W:40:0:4:1500
A:40:40 to 100
P:0:1d1:0:0:0
F:EASY_KNOW
E:CURE_FULL2
L:300

N:323:Life
G:!:d
I:75:14
W:60:0:4:5000
A:20:60 to 100
P:0:1d1:0:0:0
F:EASY_KNOW
E:CURE_NONORLYBIG

N:324:Neutralize Poison
G:!:d
I:75:15
W:5:0:4:75
A:50:1 to 35
F:EASY_KNOW
E:CURE_POISON

N:325:Restore Mana
G:!:d
I:75:16
W:25:0:4:350
A:80:15 to 100
F:EASY_KNOW
E:RESTORE_MANA


### Stat restore ###

N:326:Restore Strength
G:!:d
I:75:17
W:25:0:4:300
A:50:10 to 60
F:EASY_KNOW
E:RESTORE_STR

N:327:Restore Intelligence
G:!:d
I:75:18
W:50:0:4:300
A:50:10 to 60
F:EASY_KNOW
E:RESTORE_INT

N:328:Restore Wisdom
G:!:d
I:75:19
W:25:0:4:300
A:50:10 to 60
F:EASY_KNOW
E:RESTORE_WIS

N:329:Restore Dexterity
G:!:d
I:75:20
W:25:0:4:300
A:50:10 to 60
F:EASY_KNOW
E:RESTORE_DEX

N:330:Restore Constitution
G:!:d
I:75:21
W:25:0:4:300
A:50:10 to 60
F:EASY_KNOW
E:RESTORE_CON

N:331:Restore Charisma
G:!:d
I:75:22
W:20:0:4:300
A:50:10 to 60
F:EASY_KNOW
E:RESTORE_CHR

N:332:Restore Life Levels
G:!:d
I:75:23
W:40:0:4:400
A:50:30 to 100
F:EASY_KNOW
E:RESTORE_EXP


### Gain one/lose one potions ###

N:333:Brawn
G:!:d
I:75:24
W:3:0:4:1000
A:50:10 to 30
F:EASY_KNOW
E:BRAWN

N:334:Intellect
G:!:d
I:75:25
W:20:0:4:1000
A:50:10 to 30
F:EASY_KNOW
E:INTELLECT

N:335:Contemplation
G:!:d
I:75:26
W:20:0:4:1000
A:50:10 to 30
F:EASY_KNOW
E:CONTEMPLATION

N:336:Nimbleness
G:!:d
I:75:27
W:5:0:4:1000
A:50:10 to 30
F:EASY_KNOW
E:NIMBLENESS

N:337:Toughness
G:!:d
I:75:28
W:10:0:4:1000
A:50:10 to 30
F:EASY_KNOW
E:TOUGHNESS


### Knowledge ###

N:341:Enlightenment
G:!:d
I:75:30
W:25:0:4:800
A:50:25 to 100
F:EASY_KNOW
E:ENLIGHTENMENT

N:342:*Enlightenment*
G:!:d
I:75:31
W:70:0:4:80000
A:20:70 to 100
P:0:1d1:0:0:0
F:EASY_KNOW
E:ENLIGHTENMENT2


### Buffs ###

N:343:Speed
G:!:d
I:75:32
W:1:0:4:75
A:50:1 to 100
F:EASY_KNOW
E:HASTE

N:344:Heroism
G:!:d
I:75:33
W:1:0:4:25
A:50:1 to 100
F:EASY_KNOW
E:HERO

N:345:Berserk Strength
G:!:d
I:75:34
W:3:0:4:100
A:50:3 to 100
F:EASY_KNOW
E:SHERO

N:346:Boldness
G:!:d
I:75:35
W:1:0:4:8
A:50:1 to 90
F:EASY_KNOW
E:CURE_PARANOIA

N:347:Resist Heat
G:!:d
I:75:36
W:1:0:4:30
A:50:1 to 100
F:EASY_KNOW
E:RESIST_FIRE

N:348:Resist Cold
G:!:d
I:75:37
W:1:0:4:30
A:50:1 to 100
F:EASY_KNOW
E:RESIST_COLD

N:349:Resist Poison
G:!:d
I:75:38
W:1:0:4:30
A:50:8 to 100
F:EASY_KNOW
E:RESIST_POIS

N:350:True Seeing
G:!:d
I:75:39
W:3:0:4:50
A:50:3 to 40
F:EASY_KNOW
E:TMD_SINVIS

N:351:Infravision
G:!:d
I:75:49
W:3:0:4:20
A:50:3 to 40
F:EASY_KNOW
E:TMD_INFRA


### Useless buggers ###

N:355:Slime Mold Juice
G:!:d
I:75:50
W:0:0:4:2
A:10:1 to 10
M:55:2d3
F:EASY_KNOW
E:DRINK_GOOD
L:1000

N:356:Sleep
G:!:d
I:75:51
W:0:0:4:0
A:10:0 to 10
M:70:2d3
P:0:3d4:0:0:0
F:EASY_KNOW
E:PARALYZE
L:100

N:357:Blindness
G:!:d
I:75:52
W:0:0:4:0
M:70:2d3
A:10:0 to 10
P:0:3d4:0:0:0
F:EASY_KNOW
E:BLIND

N:358:Confusion
G:!:d
I:75:53
W:0:0:4:0
M:70:2d3
A:10:0 to 10
P:0:3d4:0:0:0
F:EASY_KNOW
E:CONFUSE
L:50

N:359:Poison
G:!:d
I:75:54
W:3:0:4:0
M:70:2d3
A:10:0 to 10
P:0:3d4:0:0:0
F:EASY_KNOW
E:POISON

N:360:Slowness
G:!:d
I:75:55
W:1:0:4:0
M:70:2d3
A:10:0 to 10
P:0:3d4:0:0:0
F:EASY_KNOW
E:SLOW
L:50

N:361:Lose Memories
G:!:d
I:75:56
W:10:0:4:0
A:10:10 to 15
F:EASY_KNOW
E:LOSE_EXP

N:362:Salt Water
G:!:d
I:75:57
W:0:0:4:0
M:100:1d2
A:10:3 to 15
F:EASY_KNOW
E:DRINK_SALT


### Weird one ###

N:363:Dragon Breath
G:!:d
I:75:58
W:0:0:4:100
M:100:1d2
A:20:40 to 100
F:EASY_KNOW
E:DRINK_BREATH



##### Wands #####

### Bolts ###

N:370:Magic Missile
G:-:d
I:65:1
W:3:0:10:200
A:20:3 to 60
P:0:1d1:0:0:0
C:6+d10
F:EASY_KNOW
E:MISSILE

N:371:Lightning Bolts
G:-:d
I:65:2
W:15:0:10:600
A:20:15 to 60
P:0:1d1:0:0:0
C:6+d8
F:EASY_KNOW
E:ELEC_BOLT

N:372:Frost Bolts
G:-:d
I:65:3
W:20:0:10:800
A:20:20 to 60
P:0:1d1:0:0:0
C:6+d5
F:EASY_KNOW
E:COLD_BOLT

N:373:Fire Bolts
G:-:d
I:65:4
W:30:0:10:1000
A:20:30 to 60
P:0:1d1:0:0:0
C:6+d8
F:EASY_KNOW
E:FIRE_BOLT2

N:374:Acid Bolts
G:-:d
I:65:5
W:30:0:10:950
A:20:30 to 60
P:0:1d1:0:0:0
C:6+d8
F:EASY_KNOW
E:ACID_BOLT2


### Balls ###

N:375:Stinking Cloud
G:-:d
I:65:6
W:5:0:10:400
A:20:5 to 60
P:0:1d1:0:0:0
C:6+d8
F:EASY_KNOW
E:STINKING_CLOUD

N:376:Lightning Balls
G:-:d
I:65:7
W:35:0:10:1200
A:20:35 to 100
P:0:1d1:0:0:0
C:4+d8
F:IGNORE_ELEC | EASY_KNOW
E:ELEC_BALL

N:377:Cold Balls
G:-:d
I:65:8
W:40:0:10:1500
A:20:40 to 100
P:0:1d1:0:0:0
C:2+d6
F:IGNORE_COLD | EASY_KNOW
E:COLD_BALL100

N:378:Fire Balls
G:-:d
I:65:9
W:50:0:10:1800
A:20:50 to 100
P:0:1d1:0:0:0
C:2+d4
F:IGNORE_FIRE | EASY_KNOW
E:FIRE_BALL

N:379:Acid Balls
G:-:d
I:65:10
W:50:0:10:1650
A:20:50 to 100
P:0:1d1:0:0:0
C:2+d5
F:IGNORE_ACID | EASY_KNOW
E:ACID_BALL


### Monster status changing ###

N:380:Slow Monster
G:-:d
I:65:11
W:5:0:10:500
A:20:5 to 60
P:0:1d1:0:0:0
C:6+d10
F:EASY_KNOW
E:MON_SLOW

N:381:Confuse Monster
G:-:d
I:65:12
W:5:0:10:500
A:20:5 to 60
P:0:1d1:0:0:0
C:6+d12
F:EASY_KNOW
E:MON_CONFUSE

N:382:Sleep Monster
G:-:d
I:65:13
W:5:0:10:500
A:20:5 to 60
P:0:1d1:0:0:0
C:8+d15
F:EASY_KNOW
E:MON_SLEEP

N:383:Scare Monster
G:-:d
I:65:14
W:10:0:10:500
A:20:10 to 60
P:0:1d1:0:0:0
C:3+d5
F:EASY_KNOW
E:MON_SCARE


### Utility ###

N:384:Light
G:-:d
I:65:15
W:3:0:10:200
A:20:3 to 60
P:0:1d1:0:0:0
C:6+d10
F:EASY_KNOW
E:LIGHT_LINE

N:385:Stone to Mud
G:-:d
I:65:16
W:10:0:10:300
A:20:10 to 100
P:0:1d1:0:0:0
C:3+d4
F:EASY_KNOW
E:STONE_TO_MUD

N:386:Polymorph
G:-:d
I:65:17
W:20:0:10:400
A:20:20 to 60
P:0:1d1:0:0:0
C:6+d8
F:EASY_KNOW
E:POLYMORPH

N:387:Trap/Door Destruction
G:-:d
I:65:18
W:10:0:10:100
A:20:10 to 60
P:0:1d1:0:0:0
C:6+d8
F:EASY_KNOW
E:TDOOR_DEST

N:388:Clone Monster
G:-:d
I:65:19
W:15:0:10:0
A:20:15 to 100
P:0:1d1:0:0:0
C:3+d5
F:EASY_KNOW
E:MON_CLONE

N:389:Teleport Other
G:-:d
I:65:20
W:20:0:10:350
A:20:20 to 100
P:0:1d1:0:0:0
C:6+d5
F:EASY_KNOW
E:TELE_OTHER

N:390:Disarming
G:-:d
I:65:21
W:20:0:10:700
A:20:20 to 60
P:0:1d1:0:0:0
C:4+d5
F:EASY_KNOW
E:DISARMING

N:391:Wonder
G:-:d
I:65:22
W:3:0:10:250
A:20:3 to 60
P:0:1d1:0:0:0
C:8+d15
F:IGNORE_ACID | IGNORE_ELEC | IGNORE_FIRE | IGNORE_COLD | EASY_KNOW
E:WONDER



### Dragons' wands ###

N:392:Dragon's Flame
G:-:d
I:65:23
W:50:0:10:2400
A:20:50 to 100
P:0:1d1:0:0:0
C:1+d3
F:IGNORE_ACID | IGNORE_ELEC | IGNORE_FIRE | IGNORE_COLD | EASY_KNOW
E:FIRE_BALL200

N:393:Dragon's Frost
G:-:d
I:65:24
W:50:0:10:2400
A:20:50 to 100
P:0:1d1:0:0:0
C:1+d3
F:IGNORE_ACID | IGNORE_ELEC | IGNORE_FIRE | IGNORE_COLD | EASY_KNOW
E:COLD_BALL160

N:394:Dragon's Breath
G:-:d
I:65:25
W:60:0:10:2400
A:20:60 to 100
P:0:1d1:0:0:0
C:1+d3
F:IGNORE_ACID | IGNORE_ELEC | IGNORE_FIRE | IGNORE_COLD | EASY_KNOW
E:WAND_BREATH


### Drain lifes ###

N:395:Drain Life
G:-:d
I:65:26
W:50:0:10:1200
A:50:50 to 100
P:0:1d1:0:0:0
C:3+d3
F:EASY_KNOW
E:DRAIN_LIFE3

N:396:Annihilation
G:-:d
I:65:27
W:60:0:10:3000
A:20:60 to 100
P:0:1d1:0:0:0
C:1+d2
F:IGNORE_ACID | IGNORE_ELEC | IGNORE_FIRE | IGNORE_COLD | EASY_KNOW
E:DRAIN_LIFE4


### Rubbish ###

N:397:Heal Monster
G:-:d
I:65:28
W:3:0:10:0
A:10:3 to 40
P:0:1d1:0:0:0
C:8+d20
F:EASY_KNOW
E:MON_HEAL

N:398:Haste Monster
G:-:d
I:65:29
W:3:0:10:0
A:10:3 to 40
P:0:1d1:0:0:0
C:8+d20
F:EASY_KNOW
E:MON_HASTE




##### Staffs #####

### Bad staffs ###

N:400:Summoning
G:_:d
I:55:1
W:10:0:50:0
A:10:10 to 100
P:0:1d2:0:0:0
C:2d3
F:EASY_KNOW
E:SUMMON_MON

N:401:Haste Monsters
G:_:d
I:55:2
W:10:0:50:0
A:10:10 to 40
P:0:1d2:0:0:0
C:8+d8
F:EASY_KNOW
E:LOSHASTE

N:402:Darkness
G:_:d
I:55:3
W:5:0:50:0
A:10:5 to 40
P:0:1d2:0:0:0
C:8+d8
F:EASY_KNOW
E:DARKNESS


### Destruction ###

N:403:Earthquakes
G:_:d
I:55:4
W:40:0:50:350
A:20:40 to 100
P:0:1d2:0:0:0
C:3+d5
F:EASY_KNOW
E:EARTHQUAKES

N:404:*Destruction*
G:_:d
I:55:5
W:50:0:50:2500
A:20:50 to 100
P:0:1d2:0:0:0
C:1+d3
F:EASY_KNOW
E:DESTRUCTION2


### Monster-affecting ###

N:405:Confuse Monsters
G:_:d
I:55:6
W:10:0:50:800
A:20:10 to 100
P:0:1d2:0:0:0
C:6+d5
F:EASY_KNOW
E:LOSCONF

N:406:Slow Monsters
G:_:d
I:55:7
W:10:0:50:800
A:20:10 to 100
P:0:1d2:0:0:0
C:6+d5
F:EASY_KNOW
E:LOSSLOW

N:407:Sleep Monsters
G:_:d
I:55:8
W:10:0:50:700
A:20:10 to 100
P:0:1d2:0:0:0
C:6+d5
F:EASY_KNOW
E:LOSSLEEP


### Detect ###

N:408:Detect Invisible
G:_:d
I:55:9
W:5:0:50:200
A:30:5 to 100 
P:0:1d2:0:0:0
C:8+d15
F:EASY_KNOW
E:DETECT_INVIS

N:409:Detect Evil
G:_:d
I:55:10
W:20:0:50:350
A:30:20 to 100
P:0:1d2:0:0:0
C:8+d15
F:EASY_KNOW
E:DETECT_EVIL

N:410:Mapping
G:_:d
I:55:11
W:20:0:50:750
A:30:20 to 100
P:0:1d2:0:0:0
C:5+d5
F:EASY_KNOW
E:MAPPING


### Healing ###

N:411:Curing
G:_:d
I:55:12
W:25:0:50:500
A:30:10 to 100
P:0:1d2:0:0:0
C:4+d3
F:EASY_KNOW
E:CURE_TEMP

N:412:Cure Light Wounds
G:_:d
I:55:13
W:5:0:50:350
A:30:5 to 100
P:0:1d2:0:0:0
C:6+d5
F:EASY_KNOW
E:CURE_LIGHT

N:413:Healing
G:_:d
I:55:14
W:70:0:50:5000
A:20:70 to 100
P:0:1d2:0:0:0
C:1+d2
F:EASY_KNOW
E:CURE_FULL


### Killing staffs ###

N:414:Dispel Evil
G:_:d
I:55:15
W:50:0:50:1200
A:50:50 to 100
P:0:1d2:0:0:0
C:4+d3
F:EASY_KNOW
E:DISPEL_EVIL60

N:415:Banishment
G:_:d
I:55:16
W:70:0:50:3500
A:20:70 to 100
P:0:1d2:0:0:0
C:1+d2
F:EASY_KNOW
E:BANISHMENT

N:416:Power
G:_:d
I:55:17
W:70:0:50:4000
A:20:70 to 100
P:0:1d2:0:0:0
C:1+d3
F:EASY_KNOW
E:DISPEL_ALL

N:417:Holiness
G:_:d
I:55:18
W:70:0:50:4500
A:20:70 to 100
P:0:1d2:0:0:0
C:2d2
F:EASY_KNOW
E:STAFF_HOLY


### Utility ###

N:418:Light
G:_:d
I:55:19
W:5:0:50:250
A:20:5 to 80
P:0:1d2:0:0:0
C:8+d20
F:EASY_KNOW
E:LIGHT

N:419:Starlight
G:_:d
I:55:20
W:20:0:50:800
A:20:20 to 80
P:0:1d2:0:0:0
C:6+d5
F:EASY_KNOW
E:STARLIGHT

N:420:Teleportation
G:_:d
I:55:21
W:20:0:50:2000
A:50:20 to 100
P:0:1d2:0:0:0
C:5+d4
F:EASY_KNOW
E:TELE_LONG

N:421:Speed
G:_:d
I:55:22
W:40:0:50:1000
A:20:40 to 100
P:0:1d2:0:0:0
C:4+d3
F:EASY_KNOW
E:HASTE

N:422:Remove Curse
G:_:d
I:55:23
W:40:0:50:500
A:20:40 to 100
P:0:1d2:0:0:0
C:4+d3
F:EASY_KNOW
E:REMOVE_CURSE

N:423:the Magi
G:_:d
I:55:24
W:70:0:50:4500
A:20:70 to 100
P:0:1d2:0:0:0
C:2+1d2
F:EASY_KNOW
E:STAFF_MAGI

N:424:Identify
G:_:d
I:55:25
W:10:0:50:600
A:50:10 to 100
P:0:1d2:0:0:0
C:5+d15
F:EASY_KNOW
E:IDENTIFY



##### Rods #####

### Detection ###

N:430:Treasure Location
G:-:d
I:66:1
W:5:0:15:1000
A:20:8 to 80
P:0:1d1:0:0:0
F:EASY_KNOW
E:DETECT_TREASURE:50

N:431:Door/Stair Location
G:-:d
I:66:2
W:15:0:15:1000
A:20:8 to 80
P:0:1d1:0:0:0
F:EASY_KNOW
E:DETECT_DOORSTAIR:70

N:432:Trap Location
G:-:d
I:66:3
W:5:0:15:1000
A:20:8 to 80
P:0:1d1:0:0:0
F:EASY_KNOW
E:DETECT_TRAP:50

N:433:Detection
G:-:d
I:66:4
W:30:0:15:5000
A:30:50 to 100
P:0:1d1:0:0:0
F:EASY_KNOW | IGNORE_ELEC
E:DETECT_ALL:100

N:434:Magic Mapping
G:-:d
I:66:5
W:65:0:15:10000
A:10:65 to 100
P:0:1d1:0:0:0
F:EASY_KNOW
E:MAPPING:100

N:435:Probing
G:-:d
I:66:6
W:35:0:15:4000
A:20:35 to 100
P:0:1d1:0:0:0
F:EASY_KNOW
E:PROBING:100


### Bolts ###

N:436:Fire Bolts
G:-:d
I:66:7
W:30:0:15:3000
A:20:30 to 80
P:0:1d1:0:0:0
F:EASY_KNOW
E:FIRE_BOLT2:15

N:437:Frost Bolts
G:-:d
I:66:8
W:25:0:15:2500
A:20:25 to 80
P:0:1d1:0:0:0
F:EASY_KNOW
E:COLD_BOLT2:13

N:438:Lightning Bolts
G:-:d
I:66:9
W:20:0:15:2000
A:20:20 to 80
P:0:1d1:0:0:0
F:EASY_KNOW
E:ELEC_BOLT:11

N:439:Acid Bolts
G:-:d
I:66:10
W:40:0:15:3500
A:20:40 to 80
P:0:1d1:0:0:0
F:EASY_KNOW
E:ACID_BOLT3:12


### Balls ###

N:440:Fire Balls
G:-:d
I:66:11
W:75:0:15:5000
A:20:75 to 100
P:0:1d1:0:0:0
F:EASY_KNOW
E:FIRE_BALL:30

N:441:Cold Balls
G:-:d
I:66:12
W:60:0:15:4500
A:20:60 to 100
P:0:1d1:0:0:0
F:EASY_KNOW
E:COLD_BALL100:25

N:442:Lightning Balls
G:-:d
I:66:13
W:55:0:15:4000
A:20:55 to 100
P:0:1d1:0:0:0
F:EASY_KNOW | IGNORE_ELEC
E:ELEC_BALL:23

N:443:Acid Balls
G:-:d
I:66:14
W:70:0:15:5500
A:20:70 to 100
P:0:1d1:0:0:0
F:EASY_KNOW
E:ACID_BALL:27


### Status-affecting ###

N:444:Slow Monster
G:-:d
I:66:15
W:30:0:15:1500
A:20:30 to 100
P:0:1d1:0:0:0
F:EASY_KNOW
E:MON_SLOW:20

N:445:Sleep Monster
G:-:d
I:66:16
W:30:0:15:1500
A:20:30 to 100
P:0:1d1:0:0:0
F:EASY_KNOW
E:MON_SLEEP:18


### Healing ###

N:446:Curing
G:-:d
I:66:17
W:65:0:15:1000
A:20:10 to 80
P:0:1d1:0:0:0
F:EASY_KNOW
E:CURE_TEMP:100

N:447:Healing
G:-:d
I:66:18
W:80:0:15:20000
A:20:80 to 100
P:0:1d1:0:0:0
F:EASY_KNOW | IGNORE_ELEC
E:HEAL3:1000

N:448:Restoration
G:-:d
I:66:19
W:80:0:15:25000
A:10:80 to 100
P:0:1d1:0:0:0
F:EASY_KNOW | IGNORE_ELEC
E:RESTORE_ST_LEV:1000


### Other ###

N:449:Polymorph
G:-:d
I:66:20
W:35:0:15:1200
A:20:35 to 80
P:0:1d1:0:0:0
F:EASY_KNOW
E:POLYMORPH:25

N:450:Drain Life
G:-:d
I:66:21
W:75:0:15:3600
A:20:75 to 100
P:0:1d1:0:0:0
F:EASY_KNOW
E:DRAIN_LIFE3:23

N:451:Teleport Other
G:-:d
I:66:22
W:45:0:15:1400
A:20:45 to 100
P:0:1d1:0:0:0
F:EASY_KNOW
E:TELE_OTHER:25

N:452:Disarming
G:-:d
I:66:23
W:35:0:15:2100
A:10:10 to 100
P:0:1d1:0:0:0
F:EASY_KNOW
E:DISARMING:30

N:453:Light
G:-:d
I:66:24
W:10:0:15:500
A:20:8 to 100
P:0:1d1:0:0:0
F:EASY_KNOW
E:LIGHT_LINE:9

N:454:Illumination
G:-:d
I:66:25
W:20:0:15:1000
A:20:20 to 100
P:0:1d1:0:0:0
F:EASY_KNOW
E:LIGHT:30

N:455:Recall
G:-:d
I:66:26
W:30:0:15:4000
A:10:30 to 100
P:0:1d1:0:0:0
F:EASY_KNOW | IGNORE_ELEC
E:RECALL:60

N:456:Identify
G:-:d
I:66:27
W:50:0:15:30000
A:10:50 to 100
P:0:1d1:0:0:0
F:EASY_KNOW | IGNORE_ELEC
E:IDENTIFY:10

N:457:Speed
G:-:d
I:66:28
W:95:0:15:50000
A:20:95 to 100
P:0:1d1:0:0:0
F:EASY_KNOW | IGNORE_ELEC
E:HASTE:100



##### Basic Books #####

N:460:[Magic for Beginners]
G:?:R
I:90:0
W:5:0:30:25
A:50:5 to 100
P:0:1d1:0:0:0
F:EASY_KNOW

N:461:[Conjurings and Tricks]
G:?:R
I:90:1
W:10:0:30:100
A:50:10 to 100
P:0:1d1:0:0:0
F:EASY_KNOW

N:462:[Incantations and Illusions]
G:?:R
I:90:2
W:20:0:30:400
A:50:20 to 100
P:0:1d1:0:0:0
F:EASY_KNOW

N:463:[Sorcery and Evocations]
G:?:R
I:90:3
W:30:0:30:800
A:50:30 to 100
P:0:1d1:0:0:0
F:EASY_KNOW

N:464:[Beginners Handbook]
G:?:G
I:91:0
W:5:0:30:25
A:50:5 to 100
P:0:1d1:0:0:0
F:EASY_KNOW

N:465:[Words of Wisdom]
G:?:G
I:91:1
W:10:0:30:100
A:50:10 to 100
P:0:1d1:0:0:0
F:EASY_KNOW

N:466:[Chants and Blessings]
G:?:G
I:91:2
W:20:0:30:400
A:50:20 to 100
P:0:1d1:0:0:0
F:EASY_KNOW

N:467:[Exorcism and Dispelling]
G:?:G
I:91:3
W:30:0:30:800
A:50:30 to 100
P:0:1d1:0:0:0
F:EASY_KNOW



##### Special Books (note resistances) #####

N:468:[Resistances of Scarabtarices]
G:?:r
I:90:4
W:40:0:30:10000
A:30:40 to 100
P:0:1d1:0:0:0
F:IGNORE_ACID | IGNORE_ELEC | IGNORE_FIRE | IGNORE_COLD
F:EASY_KNOW

N:469:[Raal's Tome of Destruction]
G:?:r
I:90:5
W:50:0:30:20000
A:30:50 to 100
P:0:1d1:0:0:0
F:IGNORE_ACID | IGNORE_ELEC | IGNORE_FIRE | IGNORE_COLD
F:EASY_KNOW

N:470:[Mordenkainen's Escapes]
G:?:r
I:90:6
W:60:0:30:30000
A:30:60 to 100
P:0:1d1:0:0:0
F:IGNORE_ACID | IGNORE_ELEC | IGNORE_FIRE | IGNORE_COLD
F:EASY_KNOW

N:471:[Tenser's Transformations]
G:?:r
I:90:7
W:70:0:30:50000
A:30:70 to 100
P:0:1d1:0:0:0
F:IGNORE_ACID | IGNORE_ELEC | IGNORE_FIRE | IGNORE_COLD
F:EASY_KNOW

N:472:[Kelek's Grimoire of Power]
G:?:r
I:90:8
W:80:0:30:90000
A:20:80 to 100
P:0:1d1:0:0:0
F:IGNORE_ACID | IGNORE_ELEC | IGNORE_FIRE | IGNORE_COLD
F:EASY_KNOW

N:473:[Ethereal Openings]
G:?:g
I:91:4
W:40:0:30:10000
A:30:40 to 100
P:0:1d1:0:0:0
F:IGNORE_ACID | IGNORE_ELEC | IGNORE_FIRE | IGNORE_COLD
F:EASY_KNOW

N:474:[Godly Insights]
G:?:g
I:91:5
W:50:0:30:20000
A:30:50 to 100
P:0:1d1:0:0:0
F:IGNORE_ACID | IGNORE_ELEC | IGNORE_FIRE | IGNORE_COLD
F:EASY_KNOW

N:475:[Purifications and Healing]
G:?:g
I:91:6
W:60:0:30:30000
A:30:60 to 100
P:0:1d1:0:0:0
F:IGNORE_ACID | IGNORE_ELEC | IGNORE_FIRE | IGNORE_COLD
F:EASY_KNOW

N:476:[Holy Infusions]
G:?:g
I:91:7
W:70:0:30:50000
A:30:70 to 100
P:0:1d1:0:0:0
F:IGNORE_ACID | IGNORE_ELEC | IGNORE_FIRE | IGNORE_COLD
F:EASY_KNOW

N:477:[Wrath of God]
G:?:g
I:91:8
W:80:0:30:90000
A:20:80 to 100
P:0:1d1:0:0:0
F:IGNORE_ACID | IGNORE_ELEC | IGNORE_FIRE | IGNORE_COLD
F:EASY_KNOW



##### Chests #####

N:480:& Small wooden chest~
G:~:s
I:7:1
W:5:0:250:20
A:30:5 to 100
P:0:2d3:0:0:0

N:481:& Large wooden chest~
G:~:s
I:7:5
W:15:0:500:60
A:30:15 to 100
P:0:2d5:0:0:0

N:482:& Small iron chest~
G:~:s
I:7:2
W:25:0:300:100
A:30:25 to 100
P:0:2d4:0:0:0

N:483:& Large iron chest~
G:~:s
I:7:6
W:35:0:1000:150
A:30:35 to 100
P:0:2d6:0:0:0

N:484:& Small steel chest~
G:~:s
I:7:3
W:45:0:500:200
A:30:45 to 100
P:0:2d4:0:0:0

N:485:& Large steel chest~
G:~:s
I:7:7
W:55:0:1000:250
A:30:55 to 100
P:0:2d6:0:0:0

N:486:& Ruined chest~
G:~:s
I:7:0
W:0:0:250:0
#A:100:75 to 100



##### Junk #####

N:490:& Empty Bottle~
G:!:w
I:2:1
W:0:0:2:0
F:EASY_KNOW

N:491:& Shard~ of Pottery
G:~:r
I:3:3
W:0:0:5:0
F:EASY_KNOW

N:492:& Broken Stick~
G:~:r
I:3:6
W:0:0:3:0
F:EASY_KNOW

N:493:& Broken Skull~
G:~:w
I:1:1
W:0:0:2:0
F:EASY_KNOW

N:494:& Broken Bone~
G:~:w
I:1:2
W:0:0:2:0
F:EASY_KNOW

N:495:& Canine Skeleton~
G:~:w
I:1:4
W:1:0:10:0
F:EASY_KNOW

N:496:& Rodent Skeleton~
G:~:w
I:1:3
W:1:0:10:0
F:EASY_KNOW

N:497:& Human Skeleton~
G:~:w
I:1:8
W:5:0:60:0
F:EASY_KNOW

N:498:& Dwarf Skeleton~
G:~:w
I:1:7
W:5:0:50:0
F:EASY_KNOW

N:499:& Elf Skeleton~
G:~:w
I:1:6
W:5:0:40:0
F:EASY_KNOW



##### Dragon Scale Mail #####

N:500:Black Dragon Scale Mail~
G:[:s
I:38:1
W:50:0:120:40000
A:10:50 to 100
P:16:2d4:-2:0:10
F:RES_ACID |
F:IGNORE_ACID | IGNORE_ELEC | IGNORE_FIRE | IGNORE_COLD
E:ACID_BALL:50

N:501:Blue Dragon Scale Mail~
G:[:b
I:38:2
W:50:0:100:40000
A:10:40 to 100
P:12:2d4:-2:0:10
F:RES_ELEC |
F:IGNORE_ACID | IGNORE_ELEC | IGNORE_FIRE | IGNORE_COLD
E:DRAGON_BLUE:50

N:502:White Dragon Scale Mail~
G:[:w
I:38:3
W:50:0:110:40000
A:10:45 to 100
P:14:2d4:-2:0:10
F:RES_COLD |
F:IGNORE_ACID | IGNORE_ELEC | IGNORE_FIRE | IGNORE_COLD
E:COLD_BALL100:50

N:503:Red Dragon Scale Mail~
G:[:r
I:38:4
W:50:0:160:40000
A:10:65 to 100
P:24:2d4:-2:0:10
F:RES_FIRE |
F:IGNORE_ACID | IGNORE_ELEC | IGNORE_FIRE | IGNORE_COLD
E:DRAGON_RED:50

N:504:Green Dragon Scale Mail~
G:[:g
I:38:5
W:60:0:140:60000
A:10:60 to 100
P:20:2d4:-2:0:10
F:RES_POIS |
F:IGNORE_ACID | IGNORE_ELEC | IGNORE_FIRE | IGNORE_COLD
E:DRAGON_GREEN:50

N:505:Multi-Hued Dragon Scale Mail~
G:[:v
I:38:6
W:90:0:260:150000
A:6:90 to 100
P:45:2d4:-2:0:10
F:RES_ACID | RES_ELEC | RES_FIRE | RES_COLD | RES_POIS |
F:IGNORE_ACID | IGNORE_ELEC | IGNORE_FIRE | IGNORE_COLD
E:DRAGON_MULTIHUED:50

N:506:Pseudo-Dragon Scale Mail~
G:[:o
I:38:10
W:65:0:200:60000
A:8:75 to 100
P:32:2d4:-2:0:10
F:RES_LIGHT | RES_DARK |
F:IGNORE_ACID | IGNORE_ELEC | IGNORE_FIRE | IGNORE_COLD
E:DRAGON_SHINING:50

N:507:Law Dragon Scale Mail~
G:[:B
I:38:12
W:80:0:220:80000
A:8:80 to 100
P:36:2d4:-2:0:10
F:RES_SOUND | RES_SHARD |
F:IGNORE_ACID | IGNORE_ELEC | IGNORE_FIRE | IGNORE_COLD
E:DRAGON_LAW:50

<<<<<<< HEAD
N:508:Bronze Dragon Scale Mail~
G:[:U
I:38:14
W:50:0:130:40000
A:10:55 to 100
P:18:2d4:-2:0:10
F:RES_CONFU |
F:IGNORE_ACID | IGNORE_ELEC | IGNORE_FIRE | IGNORE_COLD
E:DRAGON_BRONZE:50
=======
#N:508:Bronze Dragon Scale Mail~
#G:[:U
#I:38:14:0
#W:50:0:130:40000
#A:10:55 to 100
#P:18:2d4:-2:0:10
#F:RES_CONFU |
#F:IGNORE_ACID | IGNORE_ELEC | IGNORE_FIRE | IGNORE_COLD
#E:DRAGON_BRONZE:50
>>>>>>> 57d8bde3

N:509:Gold Dragon Scale Mail~
G:[:y
I:38:16
W:50:0:180:40000
A:10:70 to 100
P:28:2d4:-2:0:10
F:RES_SOUND |
F:IGNORE_ACID | IGNORE_ELEC | IGNORE_FIRE | IGNORE_COLD
E:DRAGON_GOLD:50

N:510:Chaos Dragon Scale Mail~
G:[:v
I:38:18
W:80:0:240:80000
A:6:85 to 100
P:40:2d4:-2:0:10
F:RES_CHAOS | RES_DISEN |
F:IGNORE_ACID | IGNORE_ELEC | IGNORE_FIRE | IGNORE_COLD
E:DRAGON_CHAOS:50

N:511:Balance Dragon Scale Mail~
G:[:v
I:38:20
W:95:0:280:100000
A:3:95 to 100
P:50:2d4:-2:0:10
F:RES_SOUND | RES_SHARD | RES_CHAOS | RES_DISEN |
F:IGNORE_ACID | IGNORE_ELEC | IGNORE_FIRE | IGNORE_COLD
E:DRAGON_BALANCE:50

N:512:Power Dragon Scale Mail~
G:[:v
I:38:30
W:100:0:300:300000
A:1:100 to 100
P:60:2d4:-3:0:15
F:RES_ACID | RES_FIRE | RES_COLD | RES_ELEC | RES_POIS |
F:RES_CONFU | RES_DISEN | RES_SOUND | RES_SHARD |
F:RES_LIGHT | RES_DARK | RES_CHAOS |
F:IGNORE_ACID | IGNORE_ELEC | IGNORE_FIRE | IGNORE_COLD
E:DRAGON_POWER:50



##### Gold/gems #####

N:520:copper
G:$:u
I:100:0

N:521:silver
G:$:s
I:100:1

N:522:garnets
G:$:r
I:100:2

N:523:gold
G:$:y
I:100:3

N:524:opals
G:$:W
I:100:4

N:525:sapphires
G:$:b
I:100:5

N:526:rubies
G:$:r
I:100:6

N:527:diamonds
G:$:w
I:100:7

N:528:emeralds
G:$:g
I:100:8

N:529:mithril
G:$:B
I:100:9

N:530:adamantite
G:$:G
I:100:10


##### "Morgoth Artifacts" #####

# These objects, like other INSTA_ARTs are never created without being
# turned into artifacts.  This simplifies the code for "killing the
# winner monster".

N:540:& Mighty Hammer~
G:\:D
I:21:50
W:15:0:200:1000
P:0:3d9:0:0:0
F:INSTA_ART

N:542:& Massive Iron Crown~
G:]:D
I:33:50
W:44:0:20:1000
P:0:1d1:0:0:0
F:INSTA_ART


##### Objects 500 to 514 are the "Special Artifacts" #####

# These objects do not specify "full names" because the artifact name
# is added in "obj-desc.c" based on the artifact index ("i_ptr->name1").
#
# These objects do specify a "base name", which is used when the object
# is "aware" (always true for lights)
#
# The lights (and the One Ring) specify "physical colors", which
# over-ride the "flavor" colors, if any.  Note that the "One Ring"
# also has a specific check for "unknown" in which it changes its
# name to "a plain gold ring".  See "obj-desc.c"
#
# Note that ALL artifacts are given "IGNORE_ACID/ELEC/FIRE/COLD",
# so we do not need to specify that here.
#
# Note that the "INSTA_ART" flag is used to prevent these objects from
# being created without also turning them into artifacts.  This flag
# must be specified both here and in the artifact template.
#
# The reason for having six different "ring" templates and three
# different "amulet" templates is to allow each "special artifact" to
# have a different "color" and "flavor", and also to allow the use of
# special "base names" (such as "Necklace").


# The Phial of Galadriel -- see artifact list

N:550:& Phial~
G:~:y
I:39:4
W:5:0:10:10000
P:0:1d1:0:0:0
F:INSTA_ART

# The Star of Elendil -- see artifact list

N:551:& Star~
G:~:y
I:39:5
W:30:0:5:25000
P:0:1d1:0:0:0
F:INSTA_ART

# The Arkenstone of Thrain -- see artifact list

N:552:& Arkenstone~
G:~:y
I:39:6
W:50:0:5:50000
P:0:1d1:0:0:0
F:INSTA_ART

# The Amulet of Carlammas -- see artifact list

N:553:& Amulet~
G:":d
I:40:50
W:50:0:3:60000
F:INSTA_ART

# The Amulet of Ingwe -- see artifact list

N:554:& Amulet~
G:":d
I:40:51
W:65:0:3:90000
F:INSTA_ART

# The Necklace of the Dwarves -- see artifact list

N:555:& Necklace~
G:":y
I:40:52
W:70:0:3:75000
F:INSTA_ART

# The Ring of Barahir -- see artifact list

N:556:& Ring~
G:=:d
I:45:50
W:50:0:2:65000
F:INSTA_ART

# The Ring of Tulkas -- see artifact list

N:557:& Ring~
G:=:d
I:45:51
W:70:0:2:150000
F:INSTA_ART

# The Ring of Power 'Narya' -- see artifact list

N:558:& Ring~
G:=:d
I:45:52
W:70:0:2:100000
F:INSTA_ART

# The Ring of Power 'Nenya' -- see artifact list

N:559:& Ring~
G:=:d
I:45:53
W:80:0:2:200000
F:INSTA_ART

# The Ring of Power 'Vilya' -- see artifact list

N:560:& Ring~
G:=:d
I:45:54
W:90:0:2:300000
F:INSTA_ART

# The Ring of Power 'The One Ring' -- see artifact list

N:561:& Ring~
G:=:y
I:45:55
W:100:0:2:5000000
F:INSTA_ART

# The Palantir of Westernesse -- see artifact list

N:562:& Palantir~
G:~:y
I:39:7
W:75:0:200:100000
P:0:10d10:0:0:0
F:INSTA_ART

# The Elfstone 'Elessar' -- see artifact list

N:563:& Elfstone~
G:":g
I:40:53
W:60:0:3:50000
F:INSTA_ART

# The Jewel 'Evenstar' -- see artifact list

N:564:& Jewel~
G:":w
I:40:54
W:40:0:3:25000
F:INSTA_ART<|MERGE_RESOLUTION|>--- conflicted
+++ resolved
@@ -1491,11 +1491,7 @@
 W:70:0:3:30000
 A:10:70 to 100
 P:0:0d0:0:0:d5M5
-<<<<<<< HEAD
-F:FREE_ACT | SEE_INVIS | SUST_INT | RES_CONFU |
-=======
-F:FREE_ACT | SEE_INVIS | SEARCH | SUST_INT | INT | RES_BLIND |
->>>>>>> 57d8bde3
+F:FREE_ACT | SEE_INVIS | SUST_INT | RES_BLIND |
 F:IGNORE_ACID | IGNORE_ELEC | IGNORE_FIRE | IGNORE_COLD |
 F:HIDE_TYPE
 L:1+M3:SEARCH | INT
@@ -3649,17 +3645,6 @@
 F:IGNORE_ACID | IGNORE_ELEC | IGNORE_FIRE | IGNORE_COLD
 E:DRAGON_LAW:50
 
-<<<<<<< HEAD
-N:508:Bronze Dragon Scale Mail~
-G:[:U
-I:38:14
-W:50:0:130:40000
-A:10:55 to 100
-P:18:2d4:-2:0:10
-F:RES_CONFU |
-F:IGNORE_ACID | IGNORE_ELEC | IGNORE_FIRE | IGNORE_COLD
-E:DRAGON_BRONZE:50
-=======
 #N:508:Bronze Dragon Scale Mail~
 #G:[:U
 #I:38:14:0
@@ -3669,7 +3654,6 @@
 #F:RES_CONFU |
 #F:IGNORE_ACID | IGNORE_ELEC | IGNORE_FIRE | IGNORE_COLD
 #E:DRAGON_BRONZE:50
->>>>>>> 57d8bde3
 
 N:509:Gold Dragon Scale Mail~
 G:[:y

/**
 * \file project-feat.c
 * \brief projection effects on terrain
 *
 * Copyright (c) 1997 Ben Harrison, James E. Wilson, Robert A. Koeneke
 *
 * This work is free software; you can redistribute it and/or modify it
 * under the terms of either:
 *
 * a) the GNU General Public License as published by the Free Software
 *    Foundation, version 2, or
 *
 * b) the "Angband licence":
 *    This software may be copied and distributed for educational, research,
 *    and not for profit purposes provided that this copyright and statement
 *    are included in all such copies.  Other copyrights may also apply.
 */

#include "angband.h"
#include "cave.h"
#include "game-world.h"
#include "generate.h"
#include "obj-pile.h"
#include "obj-util.h"
#include "player-calcs.h"
#include "player-timed.h"
#include "trap.h"


/**
 * ------------------------------------------------------------------------
 * Feature handlers
 * ------------------------------------------------------------------------ */

typedef struct project_feature_handler_context_s {
	const int who;
	const int r;
	const int y;
	const int x;
	const int dam;
	const int type;
	bool obvious;
} project_feature_handler_context_t;
typedef void (*project_feature_handler_f)(project_feature_handler_context_t *);

/* Light up the grid */
static void project_feature_handler_LIGHT_WEAK(project_feature_handler_context_t *context)
{
	const int x = context->x;
	const int y = context->y;

	/* Turn on the light */
	sqinfo_on(cave->squares[y][x].info, SQUARE_GLOW);

	/* Grid is in line of sight */
	if (square_isview(cave, y, x)) {
		if (!player->timed[TMD_BLIND]) {
			/* Observe */
			context->obvious = true;
		}

		/* Fully update the visuals */
		player->upkeep->update |= (PU_FORGET_VIEW | PU_UPDATE_VIEW | PU_MONSTERS);
	}
}

/* Darken the grid */
static void project_feature_handler_DARK_WEAK(project_feature_handler_context_t *context)
{
	const int x = context->x;
	const int y = context->y;

	if (player->depth != 0 || !is_daytime())
		/* Turn off the light */
		sqinfo_off(cave->squares[y][x].info, SQUARE_GLOW);

	/* Grid is in line of sight */
	if (square_isview(cave, y, x)) {
		/* Observe */
		context->obvious = true;

		/* Fully update the visuals */
		player->upkeep->update |= (PU_FORGET_VIEW | PU_UPDATE_VIEW | PU_MONSTERS);
	}
}

/* Destroy walls (and doors) */
static void project_feature_handler_KILL_WALL(project_feature_handler_context_t *context)
{
	const int x = context->x;
	const int y = context->y;

	/* Non-walls (etc) */
	if (square_ispassable(cave, y, x)) return;

	/* Permanent walls */
	if (square_isperm(cave, y, x)) return;

	/* Different treatment for different walls */
	if (square_iswall(cave, y, x) && !square_hasgoldvein(cave, y, x)) {
		/* Message */
		if (square_isseen(cave, y, x)) {
			msg("The wall turns into mud!");
<<<<<<< HEAD
			context->obvious = true;
		}
=======
			context->obvious = TRUE;
>>>>>>> 993b33a6

			/* Forget the wall */
			square_forget(cave, y, x);
		}

		/* Destroy the wall */
		square_destroy_wall(cave, y, x);
	} else if (square_iswall(cave, y, x) && square_hasgoldvein(cave, y, x)) {
		/* Message */
		if (square_isseen(cave, y, x)) {
			msg("The vein turns into mud!");
			msg("You have found something!");
<<<<<<< HEAD
			context->obvious = true;
		}
=======
			context->obvious = TRUE;
>>>>>>> 993b33a6

			/* Forget the wall */
			square_forget(cave, y, x);
		}

		/* Destroy the wall */
		square_destroy_wall(cave, y, x);

		/* Place some gold */
		place_gold(cave, y, x, player->depth, ORIGIN_FLOOR);
	} else if (square_ismagma(cave, y, x) || square_isquartz(cave, y, x)) {
		/* Message */
		if (square_isseen(cave, y, x)) {
			msg("The vein turns into mud!");
<<<<<<< HEAD
			context->obvious = true;
		}
=======
			context->obvious = TRUE;
>>>>>>> 993b33a6

			/* Forget the wall */
			square_forget(cave, y, x);
		}

		/* Destroy the wall */
		square_destroy_wall(cave, y, x);
	} else if (square_isrubble(cave, y, x)) {
		/* Message */
		if (square_isseen(cave, y, x)) {
			msg("The rubble turns into mud!");
<<<<<<< HEAD
			context->obvious = true;
		}
=======
			context->obvious = TRUE;
>>>>>>> 993b33a6

			/* Forget the wall */
			square_forget(cave, y, x);
		}

		/* Destroy the rubble */
		square_destroy_rubble(cave, y, x);

		/* Hack -- place an object */
		if (randint0(100) < 10){
			if (square_isseen(cave, y, x)) {
				msg("There was something buried in the rubble!");
				context->obvious = true;
			}
			place_object(cave, y, x, player->depth, false, false,
						 ORIGIN_RUBBLE, 0);
		}
	} else if (square_isdoor(cave, y, x)) {
		/* Hack -- special message */
		if (square_isseen(cave, y, x)) {
			msg("The door turns into mud!");
<<<<<<< HEAD
			context->obvious = true;
		}
=======
			context->obvious = TRUE;
>>>>>>> 993b33a6

			/* Forget the wall */
			square_forget(cave, y, x);
		}

		/* Destroy the feature */
		square_destroy_door(cave, y, x);
	}

	/* Update the visuals */
	player->upkeep->update |= (PU_UPDATE_VIEW | PU_MONSTERS);

	/* Fully update the flow */
	player->upkeep->update |= (PU_FORGET_FLOW | PU_UPDATE_FLOW);
}

/* Destroy Doors (and traps) */
static void project_feature_handler_KILL_DOOR(project_feature_handler_context_t *context)
{
	const int x = context->x;
	const int y = context->y;

	/* Destroy all doors and traps */
	if (square_isplayertrap(cave, y, x) || square_isdoor(cave, y, x)) {
		/* Check line of sight */
		if (square_isview(cave, y, x)) {
			/* Message */
			msg("There is a bright flash of light!");
			context->obvious = true;

			/* Visibility change */
			if (square_isdoor(cave, y, x))
				player->upkeep->update |= (PU_UPDATE_VIEW | PU_MONSTERS);

			/* Forget the door */
			square_forget(cave, y, x);
		}

		/* Destroy the feature */
		if (square_isdoor(cave, y, x))
			square_destroy_door(cave, y, x);
		else
			square_destroy_trap(cave, y, x);
	}
}

/* Destroy Traps (and Locks) */
static void project_feature_handler_KILL_TRAP(project_feature_handler_context_t *context)
{
	const int x = context->x;
	const int y = context->y;

	/* Reveal secret doors */
	if (square_issecretdoor(cave, y, x)) {
		place_closed_door(cave, y, x);

		/* Check line of sight */
<<<<<<< HEAD
		if (square_isview(cave, y, x))
		{
			context->obvious = true;
		}
=======
		if (square_isseen(cave, y, x))
			context->obvious = TRUE;
>>>>>>> 993b33a6
	}

	/* Destroy traps, unlock doors */
	if (square_istrap(cave, y, x)) {
		/* Check line of sight */
		if (square_isview(cave, y, x)) {
			msg("There is a bright flash of light!");
			context->obvious = true;
		}

		/* Destroy the trap */
		square_destroy_trap(cave, y, x);
	} else if (square_islockeddoor(cave, y, x)) {
		/* Unlock the door */
		square_unlock_door(cave, y, x);

		/* Check line of sound */
		if (square_isview(cave, y, x)) {
			msg("Click!");
			context->obvious = true;
		}
	}
}

/* Make doors */
static void project_feature_handler_MAKE_DOOR(project_feature_handler_context_t *context)
{
	const int x = context->x;
	const int y = context->y;

	/* Require a grid without monsters */
	if (square_monster(cave, y, x)) return;

	/* Require a floor grid */
	if (!square_isfloor(cave, y, x)) return;

	/* Push objects off the grid */
	if (square_object(cave, y, x))
		push_object(y,x);

	/* Create closed door */
	square_add_door(cave, y, x, true);

	/* Observe */
<<<<<<< HEAD
	if (sqinfo_has(cave->squares[y][x].info, SQUARE_MARK))
		context->obvious = true;
=======
	if (square_isknown(cave, y, x))
		context->obvious = TRUE;
>>>>>>> 993b33a6

	/* Update the visuals */
	player->upkeep->update |= (PU_UPDATE_VIEW | PU_MONSTERS);
}

/* Make traps */
static void project_feature_handler_MAKE_TRAP(project_feature_handler_context_t *context)
{
	const int x = context->x;
	const int y = context->y;

	/* Require an "empty", non-warded floor grid */
	if (!square_isempty(cave, y, x)) return;
	if (square_iswarded(cave, y, x)) return;

	/* Create a trap */
	square_add_trap(cave, y, x);
	context->obvious = true;
}

static void project_feature_handler_ACID(project_feature_handler_context_t *context)
{
	/* Grid is in line of sight and player is not blind */
	if (square_isview(cave, context->y, context->x) &&
		!player->timed[TMD_BLIND]) {
		/* Observe */
		context->obvious = true;
	}
}

static void project_feature_handler_ELEC(project_feature_handler_context_t *context)
{
	/* Grid is in line of sight and player is not blind */
	if (square_isview(cave, context->y, context->x) &&
		!player->timed[TMD_BLIND]) {
		/* Observe */
		context->obvious = true;
	}
}

static void project_feature_handler_FIRE(project_feature_handler_context_t *context)
{
	/* Grid is in line of sight and player is not blind */
	if (square_isview(cave, context->y, context->x) &&
		!player->timed[TMD_BLIND]) {
		/* Observe */
		context->obvious = true;
	}
}

static void project_feature_handler_COLD(project_feature_handler_context_t *context)
{
	/* Grid is in line of sight and player is not blind */
	if (square_isview(cave, context->y, context->x) &&
		!player->timed[TMD_BLIND]) {
		/* Observe */
		context->obvious = true;
	}
}

static void project_feature_handler_POIS(project_feature_handler_context_t *context)
{
	/* Grid is in line of sight and player is not blind */
	if (square_isview(cave, context->y, context->x) &&
		!player->timed[TMD_BLIND]) {
		/* Observe */
		context->obvious = true;
	}
}

/* Light up the grid */
static void project_feature_handler_LIGHT(project_feature_handler_context_t *context)
{
	project_feature_handler_LIGHT_WEAK(context);
}

/* Darken the grid */
static void project_feature_handler_DARK(project_feature_handler_context_t *context)
{
	project_feature_handler_DARK_WEAK(context);
}

static void project_feature_handler_SOUND(project_feature_handler_context_t *context)
{
	/* Grid is in line of sight and player is not blind */
	if (square_isview(cave, context->y, context->x) &&
		!player->timed[TMD_BLIND]) {
		/* Observe */
		context->obvious = true;
	}
}

static void project_feature_handler_SHARD(project_feature_handler_context_t *context)
{
	/* Grid is in line of sight and player is not blind */
	if (square_isview(cave, context->y, context->x) &&
		!player->timed[TMD_BLIND]) {
		/* Observe */
		context->obvious = true;
	}
}

static void project_feature_handler_NEXUS(project_feature_handler_context_t *context)
{
	/* Grid is in line of sight and player is not blind */
	if (square_isview(cave, context->y, context->x) &&
		!player->timed[TMD_BLIND]) {
		/* Observe */
		context->obvious = true;
	}
}

static void project_feature_handler_NETHER(project_feature_handler_context_t *context)
{
	/* Grid is in line of sight and player is not blind */
	if (square_isview(cave, context->y, context->x) &&
		!player->timed[TMD_BLIND]) {
		/* Observe */
		context->obvious = true;
	}
}

static void project_feature_handler_CHAOS(project_feature_handler_context_t *context)
{
	/* Grid is in line of sight and player is not blind */
	if (square_isview(cave, context->y, context->x) &&
		!player->timed[TMD_BLIND]) {
		/* Observe */
		context->obvious = true;
	}
}

static void project_feature_handler_DISEN(project_feature_handler_context_t *context)
{
	/* Grid is in line of sight and player is not blind */
	if (square_isview(cave, context->y, context->x) &&
		!player->timed[TMD_BLIND]) {
		/* Observe */
		context->obvious = true;
	}
}

static void project_feature_handler_WATER(project_feature_handler_context_t *context)
{
	/* Grid is in line of sight and player is not blind */
	if (square_isview(cave, context->y, context->x) &&
		!player->timed[TMD_BLIND]) {
		/* Observe */
		context->obvious = true;
	}
}

static void project_feature_handler_ICE(project_feature_handler_context_t *context)
{
	/* Grid is in line of sight and player is not blind */
	if (square_isview(cave, context->y, context->x) &&
		!player->timed[TMD_BLIND]) {
		/* Observe */
		context->obvious = true;
	}
}

static void project_feature_handler_GRAVITY(project_feature_handler_context_t *context)
{
	/* Grid is in line of sight and player is not blind */
	if (square_isview(cave, context->y, context->x) &&
		!player->timed[TMD_BLIND]) {
		/* Observe */
		context->obvious = true;
	}
}

static void project_feature_handler_INERTIA(project_feature_handler_context_t *context)
{
	/* Grid is in line of sight and player is not blind */
	if (square_isview(cave, context->y, context->x) &&
		!player->timed[TMD_BLIND]) {
		/* Observe */
		context->obvious = true;
	}
}

static void project_feature_handler_FORCE(project_feature_handler_context_t *context)
{
	/* Grid is in line of sight and player is not blind */
	if (square_isview(cave, context->y, context->x) &&
		!player->timed[TMD_BLIND]) {
		/* Observe */
		context->obvious = true;
	}
}

static void project_feature_handler_TIME(project_feature_handler_context_t *context)
{
	/* Grid is in line of sight and player is not blind */
	if (square_isview(cave, context->y, context->x) &&
		!player->timed[TMD_BLIND]) {
		/* Observe */
		context->obvious = true;
	}
}

static void project_feature_handler_PLASMA(project_feature_handler_context_t *context)
{
	/* Grid is in line of sight and player is not blind */
	if (square_isview(cave, context->y, context->x) &&
		!player->timed[TMD_BLIND]) {
		/* Observe */
		context->obvious = true;
	}
}

static void project_feature_handler_METEOR(project_feature_handler_context_t *context)
{
	/* Grid is in line of sight and player is not blind */
	if (square_isview(cave, context->y, context->x) &&
		!player->timed[TMD_BLIND]) {
		/* Observe */
		context->obvious = true;
	}
}

static void project_feature_handler_MISSILE(project_feature_handler_context_t *context)
{
	/* Grid is in line of sight and player is not blind */
	if (square_isview(cave, context->y, context->x) &&
		!player->timed[TMD_BLIND]) {
		/* Observe */
		context->obvious = true;
	}
}

static void project_feature_handler_MANA(project_feature_handler_context_t *context)
{
	/* Grid is in line of sight and player is not blind */
	if (square_isview(cave, context->y, context->x) &&
		!player->timed[TMD_BLIND]) {
		/* Observe */
		context->obvious = true;
	}
}

static void project_feature_handler_HOLY_ORB(project_feature_handler_context_t *context)
{
	/* Grid is in line of sight and player is not blind */
	if (square_isview(cave, context->y, context->x) &&
		!player->timed[TMD_BLIND]) {
		/* Observe */
		context->obvious = true;
	}
}

static void project_feature_handler_ARROW(project_feature_handler_context_t *context)
{
	/* Grid is in line of sight and player is not blind */
	if (square_isview(cave, context->y, context->x) &&
		!player->timed[TMD_BLIND]) {
		/* Observe */
		context->obvious = true;
	}
}

static const project_feature_handler_f feature_handlers[] = {
	#define ELEM(a, b, c, d, e, f, g, h, i, col) project_feature_handler_##a,
	#include "list-elements.h"
	#undef ELEM
	#define PROJ_ENV(a, col, desc) project_feature_handler_##a,
	#include "list-project-environs.h"
	#undef PROJ_ENV
	#define PROJ_MON(a, obv, desc) NULL, 
	#include "list-project-monsters.h"
	#undef PROJ_MON
	NULL
};

/**
 * Called from project() to affect terrain features
 *
 * Called for projections with the PROJECT_GRID flag set, which includes
 * beam, ball and breath effects.
 *
 * \param who is the monster list index of the caster
 * \param r is the distance from the centre of the effect
 * \param y
 * \param x the coordinates of the grid being handled
 * \param dam is the "damage" from the effect at distance r from the centre
 * \param typ is the projection (GF_) type
 * \return whether the effects were obvious
 *
 * Note that this function determines if the player can see anything that
 * happens by taking into account: blindness, line-of-sight, and illumination.
 *
 * Hack -- effects on grids which are memorized but not in view are also seen.
 */
bool project_f(int who, int r, int y, int x, int dam, int typ)
{
	bool obvious = false;

	project_feature_handler_context_t context = {
		who,
		r,
		y,
		x,
		dam,
		typ,
		obvious,
	};
	project_feature_handler_f feature_handler = feature_handlers[typ];

	if (feature_handler != NULL)
		feature_handler(&context);

	/* Return "Anything seen?" */
	return context.obvious;
}
<|MERGE_RESOLUTION|>--- conflicted
+++ resolved
@@ -101,12 +101,7 @@
 		/* Message */
 		if (square_isseen(cave, y, x)) {
 			msg("The wall turns into mud!");
-<<<<<<< HEAD
-			context->obvious = true;
-		}
-=======
 			context->obvious = TRUE;
->>>>>>> 993b33a6
 
 			/* Forget the wall */
 			square_forget(cave, y, x);
@@ -119,12 +114,7 @@
 		if (square_isseen(cave, y, x)) {
 			msg("The vein turns into mud!");
 			msg("You have found something!");
-<<<<<<< HEAD
-			context->obvious = true;
-		}
-=======
 			context->obvious = TRUE;
->>>>>>> 993b33a6
 
 			/* Forget the wall */
 			square_forget(cave, y, x);
@@ -139,12 +129,7 @@
 		/* Message */
 		if (square_isseen(cave, y, x)) {
 			msg("The vein turns into mud!");
-<<<<<<< HEAD
-			context->obvious = true;
-		}
-=======
 			context->obvious = TRUE;
->>>>>>> 993b33a6
 
 			/* Forget the wall */
 			square_forget(cave, y, x);
@@ -156,12 +141,7 @@
 		/* Message */
 		if (square_isseen(cave, y, x)) {
 			msg("The rubble turns into mud!");
-<<<<<<< HEAD
-			context->obvious = true;
-		}
-=======
 			context->obvious = TRUE;
->>>>>>> 993b33a6
 
 			/* Forget the wall */
 			square_forget(cave, y, x);
@@ -183,12 +163,7 @@
 		/* Hack -- special message */
 		if (square_isseen(cave, y, x)) {
 			msg("The door turns into mud!");
-<<<<<<< HEAD
-			context->obvious = true;
-		}
-=======
 			context->obvious = TRUE;
->>>>>>> 993b33a6
 
 			/* Forget the wall */
 			square_forget(cave, y, x);
@@ -246,15 +221,8 @@
 		place_closed_door(cave, y, x);
 
 		/* Check line of sight */
-<<<<<<< HEAD
-		if (square_isview(cave, y, x))
-		{
-			context->obvious = true;
-		}
-=======
 		if (square_isseen(cave, y, x))
 			context->obvious = TRUE;
->>>>>>> 993b33a6
 	}
 
 	/* Destroy traps, unlock doors */
@@ -299,13 +267,8 @@
 	square_add_door(cave, y, x, true);
 
 	/* Observe */
-<<<<<<< HEAD
-	if (sqinfo_has(cave->squares[y][x].info, SQUARE_MARK))
-		context->obvious = true;
-=======
 	if (square_isknown(cave, y, x))
 		context->obvious = TRUE;
->>>>>>> 993b33a6
 
 	/* Update the visuals */
 	player->upkeep->update |= (PU_UPDATE_VIEW | PU_MONSTERS);

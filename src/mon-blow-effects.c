/**
 * \file mon-blow-effects.c
 * \brief Monster melee effects module.
 *
 * Copyright (c) 1997 Ben Harrison, David Reeve Sward, Keldon Jones.
 *               2013 Ben Semmler
 *
 * This work is free software; you can redistribute it and/or modify it
 * under the terms of either:
 *
 * a) the GNU General Public License as published by the Free Software
 *    Foundation, version 2, or
 *
 * b) the "Angband licence":
 *    This software may be copied and distributed for educational, research,
 *    and not for profit purposes provided that this copyright and statement
 *    are included in all such copies.  Other copyrights may also apply.
 */

#include "angband.h"
#include "effects.h"
#include "init.h"
#include "monster.h"
#include "mon-attack.h"
#include "mon-blow-effects.h"
#include "mon-blow-methods.h"
#include "mon-lore.h"
#include "mon-util.h"
#include "obj-desc.h"
#include "obj-gear.h"
#include "obj-make.h"
#include "obj-pile.h"
#include "obj-tval.h"
#include "obj-util.h"
#include "player-calcs.h"
#include "player-timed.h"
#include "player-util.h"
#include "project.h"

/**
 * Do damage as the result of a melee attack that has an elemental aspect.
 *
 * \param context is information for the current attack.
 * \param type is the GF_ constant for the element.
 * \param pure_element should be true if no side effects (mostly a hack
 * for poison).
 */
static void melee_effect_elemental(melee_effect_handler_context_t *context,
								   int type, bool pure_element)
{
	int physical_dam, elemental_dam;

	if (pure_element) {
		/* Obvious */
		context->obvious = true;
	}

	switch (type) {
		case GF_ACID: msg("You are covered in acid!");
			break;
		case GF_ELEC: msg("You are struck by electricity!");
			break;
		case GF_FIRE: msg("You are enveloped in flames!");
			break;
		case GF_COLD: msg("You are covered with frost!");
			break;
	}

	/* Give the player a small bonus to ac for elemental attacks */
	physical_dam = adjust_dam_armor(context->damage, context->ac + 50);

	/* Some attacks do no physical damage */
	if (!monster_blow_method_physical(context->method))
		physical_dam = 0;

	elemental_dam = adjust_dam(context->p, type, context->damage, RANDOMISE, 0);

	/* Take the larger of physical or elemental damage */
	context->damage = (physical_dam > elemental_dam) ?
		physical_dam : elemental_dam;

	if (elemental_dam > 0)
		inven_damage(context->p, type, MIN(elemental_dam * 5, 300));
	if (context->damage > 0)
		take_hit(context->p, context->damage, context->ddesc);

	if (pure_element) {
		/* Learn about the player */
		update_smart_learn(context->mon, context->p, 0, 0, type);
	}
}

/**
 * Do damage as the result of a melee attack that has a status effect.
 *
 * \param context is the information for the current attack.
 * \param type is the TMD_ constant for the effect.
 * \param amount is the amount that the timer should be increased by.
 * \param of_flag is the OF_ flag that is passed on to monster learning for
 * this effect.
 * \param attempt_save indicates if a saving throw should be attempted for
 * this effect.
 * \param save_msg is the message that is displayed if the saving throw is
 * successful.
 */
static void melee_effect_timed(melee_effect_handler_context_t *context,
							   int type, int amount, int of_flag,
							   bool attempt_save, const char *save_msg)
{
	/* Take damage */
	take_hit(context->p, context->damage, context->ddesc);

	/* Player is dead */
	if (context->p->is_dead)
		return;

	/* Perform a saving throw if desired. */
	if (attempt_save && randint0(100) < context->p->state.skills[SKILL_SAVE]) {
		if (save_msg != NULL)
			msg("%s", save_msg);

		context->obvious = true;
	}
	else {
		/* Increase timer for type. */
		if (player_inc_timed(context->p, type, amount, true, true))
			context->obvious = true;
	}

	/* Learn about the player */
	update_smart_learn(context->mon, context->p, of_flag, 0, -1);
}

/**
 * Do damage as the result of a melee attack that drains a stat.
 *
 * \param context is the information for the current attack.
 * \param stat is the STAT_ constant for the desired stat.
 */
static void melee_effect_stat(melee_effect_handler_context_t *context, int stat)
{
	/* Take damage */
	take_hit(context->p, context->damage, context->ddesc);

	/* Player is dead */
	if (context->p->is_dead)
		return;

	/* Damage (stat) */
	effect_simple(EF_DRAIN_STAT, "0", stat, 0, 0, &context->obvious);
}

/**
 * Do damage as the result of an experience draining melee attack.
 *
 * \param context is the information for the current attack.
 * \param chance is the player's chance of resisting drain if they have
 * OF_HOLD_LIFE.
 * \param drain_amount is the base amount of experience to drain.
 */
static void melee_effect_experience(melee_effect_handler_context_t *context,
									int chance, int drain_amount)
{
	/* Obvious */
	context->obvious = true;

	/* Take damage */
	take_hit(context->p, context->damage, context->ddesc);
	update_smart_learn(context->mon, context->p, OF_HOLD_LIFE, 0, -1);

	/* Player is dead */
	if (context->p->is_dead)
		return;

	if (player_of_has(context->p, OF_HOLD_LIFE) && (randint0(100) < chance)) {
		msg("You keep hold of your life force!");
	} else {
		s32b d = drain_amount +
			(context->p->exp/100) * z_info->life_drain_percent;
		if (player_of_has(context->p, OF_HOLD_LIFE)) {
			msg("You feel your life slipping away!");
			player_exp_lose(context->p, d / 10, false);
		} else {
			msg("You feel your life draining away!");
			player_exp_lose(context->p, d, false);
		}
	}
}

/**
 * Melee effect handler: Hit the player, but don't do any damage.
 */
static void melee_effect_handler_NONE(melee_effect_handler_context_t *context)
{
	/* Hack -- Assume obvious */
	context->obvious = true;

	/* Hack -- No damage */
	context->damage = 0;
}

/**
 * Melee effect handler: Hurt the player with no side effects.
 */
static void melee_effect_handler_HURT(melee_effect_handler_context_t *context)
{
	/* Obvious */
	context->obvious = true;

	/* Hack -- Player armor reduces total damage */
	context->damage = adjust_dam_armor(context->damage, context->ac);

	/* Take damage */
	take_hit(context->p, context->damage, context->ddesc);
}

/**
 * Melee effect handler: Poison the player.
 *
 * We can't use melee_effect_timed(), because this is both and elemental attack
 * and a status attack. Note the false value for pure_element for
 * melee_effect_elemental().
 */
static void melee_effect_handler_POISON(melee_effect_handler_context_t *context)
{
	melee_effect_elemental(context, GF_POIS, false);

	/* Player is dead */
	if (context->p->is_dead)
		return;

	/* Take "poison" effect */
	if (player_inc_timed(context->p, TMD_POISONED, 5 + randint1(context->rlev),
						 true, true))
		context->obvious = true;

	/* Learn about the player */
	update_smart_learn(context->mon, context->p, 0, 0, ELEM_POIS);
}

/**
 * Melee effect handler: Disenchant the player.
 */
static void melee_effect_handler_DISENCHANT(melee_effect_handler_context_t *context)
{
	/* Take damage */
	take_hit(context->p, context->damage, context->ddesc);

	/* Player is dead */
	if (context->p->is_dead)
		return;

	/* Apply disenchantment if no resist */
	if (!player_resists(context->p, ELEM_DISEN))
		effect_simple(EF_DISENCHANT, "0", 0, 0, 0, &context->obvious);

	/* Learn about the player */
	update_smart_learn(context->mon, context->p, 0, 0, ELEM_DISEN);
}

/**
 * Melee effect handler: Drain charges from the player's inventory.
 */
static void melee_effect_handler_DRAIN_CHARGES(melee_effect_handler_context_t *context)
{
	struct object *obj;
	struct monster *monster = context->mon;
	struct player *player = context->p;
	int tries;
	int unpower = 0, newcharge;

	/* Take damage */
	take_hit(context->p, context->damage, context->ddesc);

	/* Player is dead */
	if (player->is_dead)
		return;

	/* Find an item */
	for (tries = 0; tries < 10; tries++) {
		/* Pick an item */
		obj = context->p->upkeep->inven[randint0(z_info->pack_size)];

		/* Skip non-objects */
		if (obj == NULL) continue;

		/* Drain charged wands/staves */
		if (tval_can_have_charges(obj)) {
			/* Charged? */
			if (obj->pval) {
				/* Get number of charge to drain */
				unpower = (context->rlev / (obj->kind->level + 2)) + 1;

				/* Get new charge value, don't allow negative */
				newcharge = MAX((obj->pval - unpower),0);

				/* Remove the charges */
				obj->pval = newcharge;
			}
		}

		if (unpower) {
			int heal = context->rlev * unpower;

			msg("Energy drains from your pack!");

			context->obvious = true;

			/* Don't heal more than max hp */
			heal = MIN(heal, monster->maxhp - monster->hp);

			/* Heal */
			monster->hp += heal;

			/* Redraw (later) if needed */
			if (player->upkeep->health_who == monster)
				player->upkeep->redraw |= (PR_HEALTH);

			/* Combine the pack */
			player->upkeep->notice |= (PN_COMBINE);

			/* Redraw stuff */
			player->upkeep->redraw |= (PR_INVEN);

			/* Affect only a single inventory slot */
			break;
		}
	}
}

/**
 * Melee effect handler: Take the player's gold.
 */
static void melee_effect_handler_EAT_GOLD(melee_effect_handler_context_t *context)
{
	struct player *player = context->p;

    /* Take damage */
    take_hit(player, context->damage, context->ddesc);

	/* Player is dead */
	if (player->is_dead)
		return;

    /* Obvious */
    context->obvious = true;

    /* Attempt saving throw (unless paralyzed) based on dex and level */
    if (!player->timed[TMD_PARALYZED] &&
        (randint0(100) < (adj_dex_safe[player->state.stat_ind[STAT_DEX]]
						  + player->lev))) {
        /* Saving throw message */
        msg("You quickly protect your money pouch!");

        /* Occasional blink anyway */
        if (randint0(3)) context->blinked = true;
    } else {
        s32b gold = (player->au / 10) + randint1(25);
        if (gold < 2) gold = 2;
        if (gold > 5000) gold = (player->au / 20) + randint1(3000);
        if (gold > player->au) gold = player->au;
        player->au -= gold;
        if (gold <= 0) {
            msg("Nothing was stolen.");
            return;
        }

        /* Let the player know they were robbed */
        msg("Your purse feels lighter.");
        if (player->au)
            msg("%d coins were stolen!", gold);
        else
            msg("All of your coins were stolen!");

        /* While we have gold, put it in objects */
        while (gold > 0) {
            int amt;

            /* Create a new temporary object */
            struct object *obj = object_new();
            object_prep(obj, money_kind("gold", gold), 0, MINIMISE);

            /* Amount of gold to put in this object */
            amt = gold > MAX_PVAL ? MAX_PVAL : gold;
            obj->pval = amt;
            gold -= amt;

            /* Set origin to stolen, so it is not confused with
             * dropped treasure in monster_death */
            obj->origin = ORIGIN_STOLEN;
			obj->origin_depth = player->depth;

            /* Give the gold to the monster */
            monster_carry(cave, context->mon, obj);
        }

        /* Redraw gold */
        player->upkeep->redraw |= (PR_GOLD);

        /* Blink away */
        context->blinked = true;
    }
}

/**
 * Melee effect handler: Take something from the player's inventory.
 */
static void melee_effect_handler_EAT_ITEM(melee_effect_handler_context_t *context)
{
	int tries;

    /* Take damage */
    take_hit(context->p, context->damage, context->ddesc);

	/* Player is dead */
	if (context->p->is_dead)
		return;

    /* Saving throw (unless paralyzed) based on dex and level */
    if (!context->p->timed[TMD_PARALYZED] &&
        (randint0(100) < (adj_dex_safe[context->p->state.stat_ind[STAT_DEX]] +
                          context->p->lev))) {
        /* Saving throw message */
        msg("You grab hold of your backpack!");

        /* Occasional "blink" anyway */
        context->blinked = true;

        /* Obvious */
        context->obvious = true;

        /* Done */
        return;
    }

    /* Find an item */
    for (tries = 0; tries < 10; tries++) {
		struct object *obj, *stolen;
		char o_name[80];
		bool split = false;
		bool none_left = false;

        /* Pick an item */
		int index = randint0(z_info->pack_size);

        /* Obtain the item */
        obj = context->p->upkeep->inven[index];

		/* Skip non-objects */
		if (obj == NULL) continue;

        /* Skip artifacts */
        if (obj->artifact) continue;

        /* Get a description */
        object_desc(o_name, sizeof(o_name), obj, ODESC_FULL);

		/* Is it one of a stack being stolen? */
		if (obj->number > 1)
			split = true;

        /* Message */
        msg("%s %s (%c) was stolen!", (split ? "One of your" : "Your"),
			o_name, I2A(index));

        /* Steal and carry */
		stolen = gear_object_for_use(obj, 1, false, &none_left);
        (void)monster_carry(cave, context->mon, stolen);

        /* Obvious */
        context->obvious = true;

        /* Blink away */
        context->blinked = true;

        /* Done */
        break;
    }
}

/**
 * Melee effect handler: Eat the player's food.
 */
static void melee_effect_handler_EAT_FOOD(melee_effect_handler_context_t *context)
{
	/* Steal some food */
	int tries;

	/* Take damage */
	take_hit(context->p, context->damage, context->ddesc);

	/* Player is dead */
	if (context->p->is_dead)
		return;

	for (tries = 0; tries < 10; tries++) {
		/* Pick an item from the pack */
		int index = randint0(z_info->pack_size);
		struct object *obj, *eaten;
		char o_name[80];
		bool none_left = false;

		/* Get the item */
		obj = context->p->upkeep->inven[index];

		/* Skip non-objects */
		if (obj == NULL) continue;

		/* Skip non-food objects */
		if (!tval_is_edible(obj)) continue;

		if (obj->number == 1) {
			object_desc(o_name, sizeof(o_name), obj, ODESC_BASE);
			msg("Your %s (%c) was eaten!", o_name, I2A(index));
		} else {
			object_desc(o_name, sizeof(o_name), obj,
						ODESC_PREFIX | ODESC_BASE);
			msg("One of your %s (%c) was eaten!", o_name,
				I2A(index));
		}

		/* Steal and eat */
<<<<<<< HEAD
		eaten = gear_object_for_use(obj, 1, false, &none_left);
=======
		eaten = gear_object_for_use(obj, 1, FALSE, &none_left);
		if (eaten->known)
			object_delete(&eaten->known);
>>>>>>> 993b33a6
		object_delete(&eaten);

		/* Obvious */
		context->obvious = true;

		/* Done */
		break;
	}
}

/**
 * Melee effect handler: Absorb the player's light.
 */
static void melee_effect_handler_EAT_LIGHT(melee_effect_handler_context_t *context)
{
	int light_slot = slot_by_name(context->p, "light");
	struct object *obj = slot_object(context->p, light_slot);

	/* Take damage */
	take_hit(context->p, context->damage, context->ddesc);

	/* Player is dead */
	if (context->p->is_dead)
		return;

	/* Drain fuel where applicable */
	if (obj && !of_has(obj->flags, OF_NO_FUEL) && (obj->timeout > 0)) {
		/* Reduce fuel */
		obj->timeout -= (250 + randint1(250));
		if (obj->timeout < 1) obj->timeout = 1;

		/* Notice */
		if (!context->p->timed[TMD_BLIND]) {
			msg("Your light dims.");
			context->obvious = true;
		}

		/* Redraw stuff */
		context->p->upkeep->redraw |= (PR_EQUIP);
	}
}

/**
 * Melee effect handler: Attack the player with acid.
 */
static void melee_effect_handler_ACID(melee_effect_handler_context_t *context)
{
	melee_effect_elemental(context, GF_ACID, true);
}

/**
 * Melee effect handler: Attack the player with electricity.
 */
static void melee_effect_handler_ELEC(melee_effect_handler_context_t *context)
{
	melee_effect_elemental(context, GF_ELEC, true);
}

/**
 * Melee effect handler: Attack the player with fire.
 */
static void melee_effect_handler_FIRE(melee_effect_handler_context_t *context)
{
	melee_effect_elemental(context, GF_FIRE, true);
}

/**
 * Melee effect handler: Attack the player with cold.
 */
static void melee_effect_handler_COLD(melee_effect_handler_context_t *context)
{
	melee_effect_elemental(context, GF_COLD, true);
}

/**
 * Melee effect handler: Blind the player.
 */
static void melee_effect_handler_BLIND(melee_effect_handler_context_t *context)
{
	melee_effect_timed(context, TMD_BLIND, 10 + randint1(context->rlev),
					   OF_PROT_BLIND, false, NULL);
}

/**
 * Melee effect handler: Confuse the player.
 */
static void melee_effect_handler_CONFUSE(melee_effect_handler_context_t *context)
{
	melee_effect_timed(context, TMD_CONFUSED, 3 + randint1(context->rlev),
					   OF_PROT_CONF, false, NULL);
}

/**
 * Melee effect handler: Terrify the player.
 */
static void melee_effect_handler_TERRIFY(melee_effect_handler_context_t *context)
{
	melee_effect_timed(context, TMD_AFRAID, 3 + randint1(context->rlev),
					   OF_PROT_FEAR, true, "You stand your ground!");
}

/**
 * Melee effect handler: Paralyze the player.
 */
static void melee_effect_handler_PARALYZE(melee_effect_handler_context_t *context)
{
	/* Hack -- Prevent perma-paralysis via damage */
	if (context->p->timed[TMD_PARALYZED] && (context->damage < 1))
		context->damage = 1;

	melee_effect_timed(context, TMD_PARALYZED, 3 + randint1(context->rlev),
					   OF_FREE_ACT, true, "You resist the effects!");
}

/**
 * Melee effect handler: Drain the player's strength.
 */
static void melee_effect_handler_LOSE_STR(melee_effect_handler_context_t *context)
{
	melee_effect_stat(context, STAT_STR);
}

/**
 * Melee effect handler: Drain the player's intelligence.
 */
static void melee_effect_handler_LOSE_INT(melee_effect_handler_context_t *context)
{
	melee_effect_stat(context, STAT_INT);
}

/**
 * Melee effect handler: Drain the player's wisdom.
 */
static void melee_effect_handler_LOSE_WIS(melee_effect_handler_context_t *context)
{
	melee_effect_stat(context, STAT_WIS);
}

/**
 * Melee effect handler: Drain the player's dexterity.
 */
static void melee_effect_handler_LOSE_DEX(melee_effect_handler_context_t *context)
{
	melee_effect_stat(context, STAT_DEX);
}

/**
 * Melee effect handler: Drain the player's constitution.
 */
static void melee_effect_handler_LOSE_CON(melee_effect_handler_context_t *context)
{
	melee_effect_stat(context, STAT_CON);
}

/**
 * Melee effect handler: Drain all of the player's stats.
 */
static void melee_effect_handler_LOSE_ALL(melee_effect_handler_context_t *context)
{
	/* Take damage */
	take_hit(context->p, context->damage, context->ddesc);

	/* Player is dead */
	if (context->p->is_dead)
		return;

	/* Damage (stats) */
	effect_simple(EF_DRAIN_STAT, "0", STAT_STR, 0, 0, &context->obvious);
	effect_simple(EF_DRAIN_STAT, "0", STAT_DEX, 0, 0, &context->obvious);
	effect_simple(EF_DRAIN_STAT, "0", STAT_CON, 0, 0, &context->obvious);
	effect_simple(EF_DRAIN_STAT, "0", STAT_INT, 0, 0, &context->obvious);
	effect_simple(EF_DRAIN_STAT, "0", STAT_WIS, 0, 0, &context->obvious);
}

/**
 * Melee effect handler: Cause an earthquake around the player.
 */
static void melee_effect_handler_SHATTER(melee_effect_handler_context_t *context)
{
	/* Obvious */
	context->obvious = true;

	/* Hack -- Reduce damage based on the player armor class */
	context->damage = adjust_dam_armor(context->damage, context->ac);

	/* Take damage */
	take_hit(context->p, context->damage, context->ddesc);

	/* Player is dead */
	if (context->p->is_dead)
		return;

	/* Radius 8 earthquake centered at the monster */
	if (context->damage > 23) {
		int px_old = context->p->px;
		int py_old = context->p->py;

		effect_simple(EF_EARTHQUAKE, "0", 0, 8, 0, NULL);

		/* Stop the blows if the player is pushed away */
		if ((px_old != context->p->px) ||
			(py_old != context->p->py))
			context->do_break = true;
	}
}

/**
 * Melee effect handler: Drain the player's experience.
 */
static void melee_effect_handler_EXP_10(melee_effect_handler_context_t *context)
{
	melee_effect_experience(context, 95, damroll(10, 6));
}

/**
 * Melee effect handler: Drain the player's experience.
 */
static void melee_effect_handler_EXP_20(melee_effect_handler_context_t *context)
{
	melee_effect_experience(context, 90, damroll(20, 6));
}

/**
 * Melee effect handler: Drain the player's experience.
 */
static void melee_effect_handler_EXP_40(melee_effect_handler_context_t *context)
{
	melee_effect_experience(context, 75, damroll(40, 6));
}

/**
 * Melee effect handler: Drain the player's experience.
 */
static void melee_effect_handler_EXP_80(melee_effect_handler_context_t *context)
{
	melee_effect_experience(context, 50, damroll(80, 6));
}

/**
 * Melee effect handler: Make the player hallucinate.
 *
 * Note that we don't use melee_effect_timed(), due to the different monster
 * learning function.
 */
static void melee_effect_handler_HALLU(melee_effect_handler_context_t *context)
{
	/* Take damage */
	take_hit(context->p, context->damage, context->ddesc);

	/* Player is dead */
	if (context->p->is_dead)
		return;

	/* Increase "image" */
	if (player_inc_timed(context->p, TMD_IMAGE, 3 + randint1(context->rlev / 2),
						 true, true))
		context->obvious = true;

	/* Learn about the player */
	update_smart_learn(context->mon, context->p, 0, 0, ELEM_CHAOS);
}

/**
 * Dummy melee effect handler.
 */
static void melee_effect_handler_MAX(melee_effect_handler_context_t *context)
{
	/* Hack -- Do nothing */
}

/**
 * Return a handler for the given effect.
 *
 * Handlers are named after RBE_ constants.
 *
 * \param effect is the RBE_ constant for the effect.
 * \returns a function pointer to handle the effect, or NULL if not found.
 */
melee_effect_handler_f melee_handler_for_blow_effect(monster_blow_effect_t effect)
{
	static const melee_effect_handler_f blow_handlers[] = {
		#define RBE(x, p, e, d) melee_effect_handler_##x,
		#include "list-blow-effects.h"
		#undef RBE
	};

	if (effect >= RBE_MAX)
		return NULL;

	return blow_handlers[effect];
}

/**
 * Return a power modifier for the given effect.
 *
 * Values are in list-blow-effects.h.
 *
 * \param effect is the RBE_ constant for the effect.
 */
int monster_blow_effect_power(monster_blow_effect_t effect)
{
	static const int effect_powers[] = {
		#define RBE(x, p, e, d) p,
		#include "list-blow-effects.h"
		#undef RBE
	};

	if (effect >= RBE_MAX)
		return 0;

	return effect_powers[effect];
}

/**
 * Return a description for the given monster blow effect flags.
 *
 * Returns an sensible placeholder string for an out-of-range flag.
 * Descriptions are in list-blow-effects.h.
 *
 * \param effect is one of the RBE_ flags.
 */
const char *monster_blow_effect_description(monster_blow_effect_t effect)
{
	static const char *r_blow_effect_description[] = {
		#define RBE(x, p, e, d) d,
		#include "list-blow-effects.h"
		#undef RBE
	};

	/* Some blows have no effects, so we do want to return whatever is in
	 * the table for RBE_NONE */
	if (effect >= RBE_MAX)
		return "do weird things";

	return r_blow_effect_description[effect];
}

/**
 * Return a power factor for the given effect to evaluate its power.
 *
 * Values are in list-blow-effects.h.
 *
 * \param effect is the RBE_ constant for the effect.
 */
int monster_blow_effect_eval(monster_blow_effect_t effect)
{
	static const int effect_evals[] = {
		#define RBE(x, p, e, d) e,
		#include "list-blow-effects.h"
		#undef RBE
	};

	if (effect >= RBE_MAX)
		return 0;

	return effect_evals[effect];
}

/**
 * Return the RBE_ constant matching the given string.
 *
 * Values are stringified RBE_ constants.
 *
 * \param string contains a value to search for.
 */
monster_blow_effect_t blow_effect_name_to_idx(const char *string)
{
	int i;
	static const char *r_info_blow_effect[] = {
		#define RBE(x, p, e, d) #x,
		#include "list-blow-effects.h"
		#undef RBE
	};

	for (i = 0; r_info_blow_effect[i]; i++)
		if (streq(string, r_info_blow_effect[i]))
			break;

	return i;
}

/**
 * Return whether the given effect is valid.
 *
 * \param effect is the RBE_ constant for the effect.
 */
bool monster_blow_effect_is_valid(monster_blow_effect_t effect)
{
	return effect < RBE_MAX;
}<|MERGE_RESOLUTION|>--- conflicted
+++ resolved
@@ -520,13 +520,9 @@
 		}
 
 		/* Steal and eat */
-<<<<<<< HEAD
-		eaten = gear_object_for_use(obj, 1, false, &none_left);
-=======
 		eaten = gear_object_for_use(obj, 1, FALSE, &none_left);
 		if (eaten->known)
 			object_delete(&eaten->known);
->>>>>>> 993b33a6
 		object_delete(&eaten);
 
 		/* Obvious */

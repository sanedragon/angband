--- conflicted
+++ resolved
@@ -376,18 +376,6 @@
 static menu_type *death_menu;
 static menu_action death_actions[] =
 {
-<<<<<<< HEAD
-	{ 'i', "Information",   death_info,     NULL },
-	{ 'm', "Messages",      death_messages, NULL },
-	{ 'f', "File dump",     death_file,     NULL },
-	{ 'v', "View scores",   death_scores,   NULL },
-	{ 'x', "Examine items", death_examine,  NULL },
-	{ 'h', "History",       death_history,  NULL },
-	{ 's', "Spoilers",	death_spoilers,	NULL },
-	{ 'q', "Quit",          NULL,           NULL },
-};
-
-=======
 	{ 0, 'i', "Information",   death_info      },
 	{ 0, 'm', "Messages",      death_messages  },
 	{ 0, 'f', "File dump",     death_file      },
@@ -399,17 +387,12 @@
 };
 
 
->>>>>>> a14cf40f
 
 /*
  * Handle character death
  */
 void death_screen(void)
 {
-<<<<<<< HEAD
-	menu_type *menu;
-=======
->>>>>>> a14cf40f
 	const region area = { 51, 2, 0, N_ELEMENTS(death_actions) };
 
 	/* Retire in the town in a good state */
@@ -442,32 +425,13 @@
 	message_flush();
 
 
-<<<<<<< HEAD
-	/* Initialize the menu */
-	menu = &death_menu;
-	menu_init(menu, MN_SKIN_SCROLL, menu_find_iter(MN_ITER_ACTIONS));
-	menu_setpriv(menu, N_ELEMENTS(death_actions), death_actions);
-	menu_layout(menu, &area);
-	menu->flags = MN_CASELESS_TAGS;
-=======
->>>>>>> a14cf40f
 
 	if (!death_menu)
 	{
-<<<<<<< HEAD
-		ui_event_data c = menu_select(&death_menu, 0);
-
-		if (c.type == EVT_ESCAPE || menu->cursor == (menu->count - 1))
-		{
-			if (get_check("Do you want to quit? "))
-				break;
-		}
-=======
 		death_menu = menu_new_action(death_actions,
 				N_ELEMENTS(death_actions));
 
 		death_menu->flags = MN_CASELESS_TAGS;
->>>>>>> a14cf40f
 	}
 
 	menu_layout(death_menu, &area);

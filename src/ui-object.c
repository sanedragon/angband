--- conflicted
+++ resolved
@@ -144,11 +144,7 @@
 	int ex_offset_ctr;
 	char buf[80];
 	struct object *obj = items[obj_num].object;
-<<<<<<< HEAD
-	bool show_label = (mode & OLIST_WINDOW || player->is_dead) ? true : false;
-=======
 	bool show_label = mode & (OLIST_WINDOW | OLIST_DEATH) ? TRUE : FALSE;
->>>>>>> 993b33a6
 	int label_size = show_label ? strlen(items[obj_num].label) : 0;
 	int equip_label_size = strlen(items[obj_num].equip_label);
 
@@ -263,20 +259,12 @@
 	int i;
 	struct object *obj;
 	char buf[80];
-<<<<<<< HEAD
-	bool gold_ok = (mode & OLIST_GOLD) ? true : false;
-	bool in_term = (mode & OLIST_WINDOW) ? true : false;
-	bool show_empty = (mode & OLIST_SEMPTY) ? true : false;
-	bool equip = list ? false : true;
-	bool quiver = list == player->upkeep->quiver ? true : false;
-=======
 	bool gold_ok = (mode & OLIST_GOLD) ? TRUE : FALSE;
 	bool in_term = (mode & OLIST_WINDOW) ? TRUE : FALSE;
 	bool dead = (mode & OLIST_DEATH) ? TRUE : FALSE;
 	bool show_empty = (mode & OLIST_SEMPTY) ? TRUE : FALSE;
 	bool equip = list ? FALSE : TRUE;
 	bool quiver = list == player->upkeep->quiver ? TRUE : FALSE;
->>>>>>> 993b33a6
 
 	/* Build the object list */
 	for (i = 0; i <= last; i++) {
@@ -1179,22 +1167,11 @@
 bool textui_get_item(struct object **choice, const char *pmt, const char *str,
 					 cmd_code cmd, item_tester tester, int mode)
 {
-<<<<<<< HEAD
-	int py = player->py;
-	int px = player->px;
-
-	bool use_inven = ((mode & USE_INVEN) ? true : false);
-	bool use_equip = ((mode & USE_EQUIP) ? true : false);
-	bool use_quiver = ((mode & USE_QUIVER) ? true : false);
-	bool use_floor = ((mode & USE_FLOOR) ? true : false);
-	bool quiver_tags = ((mode & QUIVER_TAGS) ? true : false);
-=======
 	bool use_inven = ((mode & USE_INVEN) ? TRUE : FALSE);
 	bool use_equip = ((mode & USE_EQUIP) ? TRUE : FALSE);
 	bool use_quiver = ((mode & USE_QUIVER) ? TRUE : FALSE);
 	bool use_floor = ((mode & USE_FLOOR) ? TRUE : FALSE);
 	bool quiver_tags = ((mode & QUIVER_TAGS) ? TRUE : FALSE);
->>>>>>> 993b33a6
 
 	bool allow_inven = false;
 	bool allow_equip = false;
@@ -1642,15 +1619,9 @@
 	screen_load();
 
 	if (selected == IGNORE_THIS_ITEM) {
-<<<<<<< HEAD
-		obj->ignore = true;
-	} else if (selected == UNIGNORE_THIS_ITEM) {
-		obj->ignore = false;
-=======
 		obj->known->notice |= OBJ_NOTICE_IGNORE;
 	} else if (selected == UNIGNORE_THIS_ITEM) {
 		obj->known->notice &= ~(OBJ_NOTICE_IGNORE);
->>>>>>> 993b33a6
 	} else if (selected == IGNORE_THIS_FLAVOR) {
 		object_ignore_flavor_of(obj);
 	} else if (selected == UNIGNORE_THIS_FLAVOR) {

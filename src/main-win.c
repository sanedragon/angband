--- conflicted
+++ resolved
@@ -1803,16 +1803,6 @@
 
 	/* Check for file type */
 	if (streq(buf + strlen(buf) - 3, "mp3")) {
-<<<<<<< HEAD
-		op.dwCallback = 0;
-		op.lpstrDeviceType = (char*)MCI_ALL_DEVICE_ID;
-		op.lpstrElementName = buf;
-		op.lpstrAlias = NULL;
-
-		/* Open command */
-		mciSendCommand(0, MCI_OPEN, MCI_OPEN_ELEMENT | MCI_WAIT,
-			       (size_t)&op);
-=======
 		/* Open if not already */
 		if (!pDevice[v][j]) {
 			op.dwCallback = 0;
@@ -1825,20 +1815,14 @@
 						   (DWORD)&op);
 			pDevice[v][j] = op.wDeviceID;
 		}
->>>>>>> 993b33a6
 
 	   pDevice = op.wDeviceID;
 		
 		/* Play command */
 		pp.dwCallback = 0;
 		pp.dwFrom = 0;
-<<<<<<< HEAD
-		mciSendCommand(pDevice, MCI_PLAY, MCI_NOTIFY | MCI_FROM,
-			       (size_t)&pp);
-=======
 		mciSendCommand(pDevice[v][j], MCI_PLAY, MCI_NOTIFY | MCI_FROM,
 					   (DWORD)&pp);
->>>>>>> 993b33a6
 	} else {
 		/* If another sound is currently playing, stop it */
 		PlaySound(NULL, 0, SND_PURGE);

--- conflicted
+++ resolved
@@ -47,22 +47,6 @@
   externs.h spells.h list-gf-types.h birth.h cmds.h files.h game-event.h \
   history.h object/inventory.h object/tvalsval.h squelch.h quest.h \
   ui-menu.h
-<<<<<<< HEAD
-=======
-./button.o: button.c angband.h h-basic.h z-bitflag.h z-form.h z-virt.h \
-  defines.h z-file.h z-util.h z-rand.h z-term.h ui-event.h z-quark.h \
-  z-msg.h z-msg-list.h config.h cave.h z-type.h game-cmd.h init.h \
-  parser.h monster/constants.h monster/list-blow-methods.h \
-  monster/list-blow-effects.h monster/list-mon-flags.h monster/monster.h \
-  defines.h h-basic.h z-bitflag.h z-rand.h cave.h monster/mon-timed.h \
-  object/obj-flag.h z-rand.h z-file.h z-textblock.h z-file.h defines.h \
-  z-quark.h z-bitflag.h game-cmd.h cave.h object/list-object-flags.h \
-  monster/list-mon-spells.h object/obj-flag.h object/object.h z-rand.h \
-  z-file.h z-textblock.h z-quark.h z-bitflag.h game-cmd.h cave.h \
-  object/obj-flag.h option.h player/player.h guid.h object/obj-flag.h \
-  object/object.h option.h list-player-flags.h store.h ui.h z-textblock.h \
-  externs.h spells.h list-gf-types.h button.h
->>>>>>> f6c305f0
 ./cave.o: cave.c angband.h h-basic.h z-bitflag.h z-form.h z-virt.h \
   defines.h z-file.h z-util.h z-rand.h z-term.h ui-event.h z-quark.h \
   z-msg.h z-msg-list.h config.h cave.h z-type.h game-cmd.h init.h \
@@ -408,8 +392,8 @@
   object/list-slays.h object/tvalsval.h spells.h squelch.h
 ./monster/mon-list.o: monster/mon-list.c monster/mon-util.h angband.h h-basic.h \
   z-bitflag.h z-form.h z-virt.h defines.h z-file.h z-util.h z-rand.h \
-  z-term.h ui-event.h z-quark.h z-msg.h config.h cave.h z-type.h \
-  game-cmd.h init.h parser.h monster/constants.h \
+  z-term.h ui-event.h z-quark.h z-msg.h z-msg-list.h config.h cave.h \
+  z-type.h game-cmd.h init.h parser.h monster/constants.h \
   monster/list-blow-methods.h monster/list-blow-effects.h \
   monster/list-mon-flags.h monster/monster.h defines.h h-basic.h \
   z-bitflag.h z-rand.h cave.h monster/mon-timed.h object/obj-flag.h \
@@ -585,8 +569,8 @@
   z-file.h z-textblock.h z-quark.h z-bitflag.h game-cmd.h cave.h \
   object/list-object-flags.h object/tvalsval.h squelch.h \
   object/obj-list.h angband.h z-bitflag.h z-util.h z-rand.h z-term.h \
-  ui-event.h z-quark.h z-msg.h config.h cave.h game-cmd.h init.h parser.h \
-  monster/constants.h monster/list-blow-methods.h \
+  ui-event.h z-quark.h z-msg.h z-msg-list.h config.h cave.h game-cmd.h \
+  init.h parser.h monster/constants.h monster/list-blow-methods.h \
   monster/list-blow-effects.h monster/list-mon-flags.h monster/monster.h \
   defines.h h-basic.h z-bitflag.h z-rand.h cave.h monster/mon-timed.h \
   object/obj-flag.h monster/list-mon-spells.h object/obj-flag.h \
@@ -785,13 +769,8 @@
   object/list-object-flags.h monster/list-mon-spells.h object/object.h \
   object/obj-flag.h player/player.h guid.h object/obj-flag.h \
   object/object.h option.h list-player-flags.h store.h object/obj-flag.h \
-<<<<<<< HEAD
-  parser.h z-bitflag.h z-rand.h z-term.h ui-event.h z-msg.h spells.h \
-  list-gf-types.h history.h player/player.h birth.h z-util.h
-=======
   parser.h z-bitflag.h z-rand.h z-term.h ui-event.h z-msg.h z-msg-list.h \
   spells.h list-gf-types.h history.h player/player.h birth.h z-util.h
->>>>>>> f6c305f0
 ./player/race.o: player/race.c externs.h monster/constants.h \
   monster/list-blow-methods.h monster/list-blow-effects.h \
   monster/list-mon-flags.h monster/monster.h defines.h h-basic.h \
@@ -1032,11 +1011,7 @@
   z-file.h z-textblock.h z-quark.h z-bitflag.h game-cmd.h cave.h \
   object/obj-flag.h option.h player/player.h guid.h object/obj-flag.h \
   object/object.h option.h list-player-flags.h store.h ui.h z-textblock.h \
-<<<<<<< HEAD
   externs.h spells.h list-gf-types.h cmds.h files.h game-event.h \
-=======
-  externs.h spells.h list-gf-types.h button.h cmds.h files.h game-event.h \
->>>>>>> f6c305f0
   object/tvalsval.h ui-birth.h ui-menu.h ui-options.h
 ./ui-event.o: ui-event.c angband.h h-basic.h z-bitflag.h z-form.h z-virt.h \
   defines.h z-file.h z-util.h z-rand.h z-term.h ui-event.h z-quark.h \
